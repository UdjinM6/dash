--- conflicted
+++ resolved
@@ -1,12 +1,7 @@
 // Copyright (c) 2009-2010 Satoshi Nakamoto
-<<<<<<< HEAD
-// Copyright (c) 2009-2014 The Bitcoin developers
-// Copyright (c) 2014-2015 The Dash developers
-// Distributed under the MIT/X11 software license, see the accompanying
-=======
 // Copyright (c) 2009-2015 The Bitcoin Core developers
+// Copyright (c) 2014-2016 The Dash Core developers
 // Distributed under the MIT software license, see the accompanying
->>>>>>> 86755bc8
 // file COPYING or http://www.opensource.org/licenses/mit-license.php.
 
 #if defined(HAVE_CONFIG_H)
@@ -24,12 +19,9 @@
 #include "primitives/transaction.h"
 #include "scheduler.h"
 #include "ui_interface.h"
-<<<<<<< HEAD
 #include "darksend.h"
-#include "wallet.h"
-=======
+#include "wallet/wallet.h"
 #include "utilstrencodings.h"
->>>>>>> 86755bc8
 
 #ifdef WIN32
 #include <string.h>
@@ -385,12 +377,12 @@
 {
     LOCK(cs_vNodes);
     BOOST_FOREACH(CNode* pnode, vNodes){
-        if(Params().NetworkID() == CBaseChainParams::REGTEST){
+        if(Params().NetworkIDString() == CBaseChainParams::REGTEST){
             //if using regtest, just check the IP
             if((CNetAddr)pnode->addr == (CNetAddr)addr)
                 return (pnode);
         } else {
-            if(pnode->addr == addr)
+            if((CService)pnode->addr == addr)
                 return (pnode);
         }
     }
@@ -1200,60 +1192,7 @@
         {
             if (hListenSocket.socket != INVALID_SOCKET && FD_ISSET(hListenSocket.socket, &fdsetRecv))
             {
-<<<<<<< HEAD
-                struct sockaddr_storage sockaddr;
-                socklen_t len = sizeof(sockaddr);
-                SOCKET hSocket = accept(hListenSocket.socket, (struct sockaddr*)&sockaddr, &len);
-                CAddress addr;
-                int nInbound = 0;
-
-                if (hSocket != INVALID_SOCKET)
-                    if (!addr.SetSockAddr((const struct sockaddr*)&sockaddr))
-                        LogPrintf("Warning: Unknown socket family\n");
-
-                bool whitelisted = hListenSocket.whitelisted || CNode::IsWhitelistedRange(addr);
-                {
-                    LOCK(cs_vNodes);
-                    BOOST_FOREACH(CNode* pnode, vNodes)
-                        if (pnode->fInbound)
-                            nInbound++;
-                }
-
-                if (hSocket == INVALID_SOCKET)
-                {
-                    int nErr = WSAGetLastError();
-                    if (nErr != WSAEWOULDBLOCK)
-                        LogPrintf("socket error accept failed: %s\n", NetworkErrorString(nErr));
-                }
-                else if (!IsSelectableSocket(hSocket))
-                {
-                    LogPrintf("connection from %s dropped: non-selectable socket\n", addr.ToString());
-                    CloseSocket(hSocket);
-                }
-                else if (nInbound >= nMaxConnections - MAX_OUTBOUND_CONNECTIONS)
-                {
-                    LogPrint("net", "connection from %s dropped (full)\n", addr.ToString());
-                    CloseSocket(hSocket);
-                }
-                else if (CNode::IsBanned(addr) && !whitelisted)
-                {
-                    LogPrintf("connection from %s dropped (banned)\n", addr.ToString());
-                    CloseSocket(hSocket);
-                }
-                else
-                {
-                    CNode* pnode = new CNode(hSocket, addr, "", true);
-                    pnode->AddRef();
-                    pnode->fWhitelisted = whitelisted;
-
-                    {
-                        LOCK(cs_vNodes);
-                        vNodes.push_back(pnode);
-                    }
-                }
-=======
                 AcceptConnection(hListenSocket);
->>>>>>> 86755bc8
             }
         }
 
@@ -1649,11 +1588,7 @@
         int nTries = 0;
         while (true)
         {
-<<<<<<< HEAD
-            CAddress addr = addrman.Select();
-=======
             CAddrInfo addr = addrman.Select();
->>>>>>> 86755bc8
 
             // if we selected an invalid address, restart
             if (!addr.IsValid() || setConnected.count(addr.GetGroup()) || IsLocal(addr))
@@ -1791,11 +1726,7 @@
 {
     boost::mutex condition_mutex;
     boost::unique_lock<boost::mutex> lock(condition_mutex);
-<<<<<<< HEAD
-    
-=======
-
->>>>>>> 86755bc8
+
     SetThreadPriority(THREAD_PRIORITY_BELOW_NORMAL);
     while (true)
     {
@@ -1838,15 +1769,10 @@
             {
                 TRY_LOCK(pnode->cs_vSend, lockSend);
                 if (lockSend)
-<<<<<<< HEAD
-                    g_signals.SendMessages(pnode, pnode == pnodeTrickle || pnode->fWhitelisted);
-=======
                     g_signals.SendMessages(pnode);
->>>>>>> 86755bc8
             }
             boost::this_thread::interruption_point();
         }
-
 
         {
             LOCK(cs_vNodes);
@@ -1902,16 +1828,11 @@
     // Allow binding if the port is still in TIME_WAIT state after
     // the program was closed and restarted.
     setsockopt(hListenSocket, SOL_SOCKET, SO_REUSEADDR, (void*)&nOne, sizeof(int));
-<<<<<<< HEAD
-#else
-    setsockopt(hListenSocket, SOL_SOCKET, SO_REUSEADDR, (const char*)&nOne, sizeof(int));
-=======
     // Disable Nagle's algorithm
     setsockopt(hListenSocket, IPPROTO_TCP, TCP_NODELAY, (void*)&nOne, sizeof(int));
 #else
     setsockopt(hListenSocket, SOL_SOCKET, SO_REUSEADDR, (const char*)&nOne, sizeof(int));
     setsockopt(hListenSocket, IPPROTO_TCP, TCP_NODELAY, (const char*)&nOne, sizeof(int));
->>>>>>> 86755bc8
 #endif
 
     // Set to non-blocking, incoming connections will also inherit this
@@ -2079,12 +2000,7 @@
     threadGroup.create_thread(boost::bind(&TraceThread<void (*)()>, "msghand", &ThreadMessageHandler));
 
     // Dump network addresses
-<<<<<<< HEAD
-    threadGroup.create_thread(boost::bind(&LoopForever<void (*)()>, "dumpaddr", &DumpAddresses, DUMP_ADDRESSES_INTERVAL * 1000));
-
-=======
     scheduler.scheduleEvery(&DumpData, DUMP_ADDRESSES_INTERVAL);
->>>>>>> 86755bc8
 }
 
 bool StopNode()
@@ -2380,16 +2296,12 @@
     uint256 hash = Hash(ssPeers.begin(), ssPeers.end());
     ssPeers << hash;
 
-    // open output file, and associate with CAutoFile
-    boost::filesystem::path pathAddr = GetDataDir() / "peers.dat";
-    FILE *file = fopen(pathAddr.string().c_str(), "wb");
+    // open temp output file, and associate with CAutoFile
+    boost::filesystem::path pathTmp = GetDataDir() / tmpfn;
+    FILE *file = fopen(pathTmp.string().c_str(), "wb");
     CAutoFile fileout(file, SER_DISK, CLIENT_VERSION);
     if (fileout.IsNull())
-<<<<<<< HEAD
-        return error("%s : Failed to open file %s", __func__, pathAddr.string());
-=======
         return error("%s: Failed to open file %s", __func__, pathTmp.string());
->>>>>>> 86755bc8
 
     // Write and commit header, data
     try {
@@ -2401,13 +2313,10 @@
     FileCommit(fileout.Get());
     fileout.fclose();
 
-<<<<<<< HEAD
-=======
     // replace existing peers.dat, if any, with new peers.dat.XXXX
     if (!RenameOver(pathTmp, pathAddr))
         return error("%s: Rename-into-place failed", __func__);
 
->>>>>>> 86755bc8
     return true;
 }
 
@@ -2509,11 +2418,8 @@
     nPingUsecStart = 0;
     nPingUsecTime = 0;
     fPingQueued = false;
-<<<<<<< HEAD
     fDarkSendMaster = false;
-=======
     nMinPingUsecTime = std::numeric_limits<int64_t>::max();
->>>>>>> 86755bc8
 
     {
         LOCK(cs_nLastNodeId);
@@ -2580,11 +2486,7 @@
 {
     ENTER_CRITICAL_SECTION(cs_vSend);
     assert(ssSend.size() == 0);
-<<<<<<< HEAD
-    ssSend << CMessageHeader(pszCommand, 0);
-=======
     ssSend << CMessageHeader(Params().MessageStart(), pszCommand, 0);
->>>>>>> 86755bc8
     LogPrint("net", "sending: %s ", SanitizeString(pszCommand));
 }
 
