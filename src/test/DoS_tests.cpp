// Copyright (c) 2011-2014 The Bitcoin Core developers
// Distributed under the MIT/X11 software license, see the accompanying
// file COPYING or http://www.opensource.org/licenses/mit-license.php.

//
// Unit tests for denial-of-service detection/prevention code
//



#include "keystore.h"
#include "main.h"
#include "net.h"
#include "pow.h"
#include "script/sign.h"
#include "serialize.h"
#include "util.h"

#include <stdint.h>

#include <boost/assign/list_of.hpp> // for 'map_list_of()'
#include <boost/date_time/posix_time/posix_time_types.hpp>
#include <boost/foreach.hpp>
#include <boost/test/unit_test.hpp>

// Tests this internal-to-main.cpp method:
extern bool AddOrphanTx(const CTransaction& tx, NodeId peer);
extern void EraseOrphansFor(NodeId peer);
extern unsigned int LimitOrphanTxSize(unsigned int nMaxOrphans);
struct COrphanTx {
    CTransaction tx;
    NodeId fromPeer;
};
extern std::map<uint256, COrphanTx> mapOrphanTransactions;
extern std::map<uint256, std::set<uint256> > mapOrphanTransactionsByPrev;

CService ip(uint32_t i)
{
    struct in_addr s;
    s.s_addr = i;
    return CService(CNetAddr(s), Params().GetDefaultPort());
}

BOOST_AUTO_TEST_SUITE(DoS_tests)

BOOST_AUTO_TEST_CASE(DoS_banning)
{
    CNode::ClearBanned();
    CAddress addr1(ip(0xa0b0c001));
    CNode dummyNode1(INVALID_SOCKET, addr1, "", true);
    dummyNode1.nVersion = 1;
    Misbehaving(dummyNode1.GetId(), 100); // Should get banned
    SendMessages(&dummyNode1, false);
    BOOST_CHECK(CNode::IsBanned(addr1));
    BOOST_CHECK(!CNode::IsBanned(ip(0xa0b0c001|0x0000ff00))); // Different IP, not banned

    CAddress addr2(ip(0xa0b0c002));
    CNode dummyNode2(INVALID_SOCKET, addr2, "", true);
    dummyNode2.nVersion = 1;
    Misbehaving(dummyNode2.GetId(), 50);
    SendMessages(&dummyNode2, false);
    BOOST_CHECK(!CNode::IsBanned(addr2)); // 2 not banned yet...
    BOOST_CHECK(CNode::IsBanned(addr1));  // ... but 1 still should be
    Misbehaving(dummyNode2.GetId(), 50);
    SendMessages(&dummyNode2, false);
    BOOST_CHECK(CNode::IsBanned(addr2));
}

BOOST_AUTO_TEST_CASE(DoS_banscore)
{
    CNode::ClearBanned();
    mapArgs["-banscore"] = "111"; // because 11 is my favorite number
    CAddress addr1(ip(0xa0b0c001));
    CNode dummyNode1(INVALID_SOCKET, addr1, "", true);
    dummyNode1.nVersion = 1;
    Misbehaving(dummyNode1.GetId(), 100);
    SendMessages(&dummyNode1, false);
    BOOST_CHECK(!CNode::IsBanned(addr1));
    Misbehaving(dummyNode1.GetId(), 10);
    SendMessages(&dummyNode1, false);
    BOOST_CHECK(!CNode::IsBanned(addr1));
    Misbehaving(dummyNode1.GetId(), 1);
    SendMessages(&dummyNode1, false);
    BOOST_CHECK(CNode::IsBanned(addr1));
    mapArgs.erase("-banscore");
}

BOOST_AUTO_TEST_CASE(DoS_bantime)
{
    CNode::ClearBanned();
    int64_t nStartTime = GetTime();
    SetMockTime(nStartTime); // Overrides future calls to GetTime()

    CAddress addr(ip(0xa0b0c001));
    CNode dummyNode(INVALID_SOCKET, addr, "", true);
    dummyNode.nVersion = 1;

    Misbehaving(dummyNode.GetId(), 100);
    SendMessages(&dummyNode, false);
    BOOST_CHECK(CNode::IsBanned(addr));

    SetMockTime(nStartTime+60*60);
    BOOST_CHECK(CNode::IsBanned(addr));

    SetMockTime(nStartTime+60*60*24+1);
    BOOST_CHECK(!CNode::IsBanned(addr));
}

CTransaction RandomOrphan()
{
    std::map<uint256, COrphanTx>::iterator it;
    it = mapOrphanTransactions.lower_bound(GetRandHash());
    if (it == mapOrphanTransactions.end())
        it = mapOrphanTransactions.begin();
    return it->second.tx;
}

BOOST_AUTO_TEST_CASE(DoS_mapOrphans)
{
    CKey key;
    key.MakeNewKey(true);
    CBasicKeyStore keystore;
    keystore.AddKey(key);

    // 50 orphan transactions:
    for (int i = 0; i < 50; i++)
    {
        CMutableTransaction tx;
        tx.vin.resize(1);
        tx.vin[0].prevout.n = 0;
        tx.vin[0].prevout.hash = GetRandHash();
        tx.vin[0].scriptSig << OP_1;
        tx.vout.resize(1);
        tx.vout[0].nValue = 1*CENT;
        tx.vout[0].scriptPubKey = GetScriptForDestination(key.GetPubKey().GetID());

        AddOrphanTx(tx, i);
    }

    // ... and 50 that depend on other orphans:
    for (int i = 0; i < 50; i++)
    {
        CTransaction txPrev = RandomOrphan();

        CMutableTransaction tx;
        tx.vin.resize(1);
        tx.vin[0].prevout.n = 0;
        tx.vin[0].prevout.hash = txPrev.GetHash();
        tx.vout.resize(1);
        tx.vout[0].nValue = 1*CENT;
        tx.vout[0].scriptPubKey = GetScriptForDestination(key.GetPubKey().GetID());
        SignSignature(keystore, txPrev, tx, 0);

        AddOrphanTx(tx, i);
    }

    // This really-big orphan should be ignored:
    for (int i = 0; i < 10; i++)
    {
        CTransaction txPrev = RandomOrphan();

        CMutableTransaction tx;
        tx.vout.resize(1);
        tx.vout[0].nValue = 1*CENT;
        tx.vout[0].scriptPubKey = GetScriptForDestination(key.GetPubKey().GetID());
        tx.vin.resize(500);
        for (unsigned int j = 0; j < tx.vin.size(); j++)
        {
            tx.vin[j].prevout.n = j;
            tx.vin[j].prevout.hash = txPrev.GetHash();
        }
        SignSignature(keystore, txPrev, tx, 0);
        // Re-use same signature for other inputs
        // (they don't have to be valid for this test)
        for (unsigned int j = 1; j < tx.vin.size(); j++)
            tx.vin[j].scriptSig = tx.vin[0].scriptSig;

        BOOST_CHECK(!AddOrphanTx(tx, i));
    }

    // Test EraseOrphansFor:
    for (NodeId i = 0; i < 3; i++)
    {
        size_t sizeBefore = mapOrphanTransactions.size();
        EraseOrphansFor(i);
        BOOST_CHECK(mapOrphanTransactions.size() < sizeBefore);
    }

    // Test LimitOrphanTxSize() function:
    LimitOrphanTxSize(40);
    BOOST_CHECK(mapOrphanTransactions.size() <= 40);
    LimitOrphanTxSize(10);
    BOOST_CHECK(mapOrphanTransactions.size() <= 10);
    LimitOrphanTxSize(0);
    BOOST_CHECK(mapOrphanTransactions.empty());
    BOOST_CHECK(mapOrphanTransactionsByPrev.empty());
}

<<<<<<< HEAD
BOOST_AUTO_TEST_CASE(DoS_checkSig)
{
    // Test signature caching code (see key.cpp Verify() methods)

    CKey key;
    key.MakeNewKey(true);
    CBasicKeyStore keystore;
    keystore.AddKey(key);
    unsigned int flags = SCRIPT_VERIFY_P2SH | SCRIPT_VERIFY_STRICTENC;

    // 100 orphan transactions:
    static const int NPREV=100;
    CTransaction orphans[NPREV];
    for (int i = 0; i < NPREV; i++)
    {
        CTransaction& tx = orphans[i];
        tx.vin.resize(1);
        tx.vin[0].prevout.n = 0;
        tx.vin[0].prevout.hash = GetRandHash();
        tx.vin[0].scriptSig << OP_1;
        tx.vout.resize(1);
        tx.vout[0].nValue = 1*CENT;
        tx.vout[0].scriptPubKey.SetDestination(key.GetPubKey().GetID());

        AddOrphanTx(tx, 0);
    }

    // Create a transaction that depends on orphans:
    CTransaction tx;
    tx.vout.resize(1);
    tx.vout[0].nValue = 1*CENT;
    tx.vout[0].scriptPubKey.SetDestination(key.GetPubKey().GetID());
    tx.vin.resize(NPREV);
    for (unsigned int j = 0; j < tx.vin.size(); j++)
    {
        tx.vin[j].prevout.n = 0;
        tx.vin[j].prevout.hash = orphans[j].GetHash();
    }
    // Creating signatures primes the cache:
    boost::posix_time::ptime mst1 = boost::posix_time::microsec_clock::local_time();
    for (unsigned int j = 0; j < tx.vin.size(); j++)
        BOOST_CHECK(SignSignature(keystore, orphans[j], tx, j));
    boost::posix_time::ptime mst2 = boost::posix_time::microsec_clock::local_time();
    boost::posix_time::time_duration msdiff = mst2 - mst1;
    long nOneValidate = msdiff.total_milliseconds();
    if (fDebug) printf("DoS_Checksig sign: %ld\n", nOneValidate);

    // ... now validating repeatedly should be quick:
    // 2.8GHz machine, -g build: Sign takes ~760ms,
    // uncached Verify takes ~250ms, cached Verify takes ~50ms
    // (for 100 single-signature inputs)
    mst1 = boost::posix_time::microsec_clock::local_time();
    for (unsigned int i = 0; i < 5; i++)
        for (unsigned int j = 0; j < tx.vin.size(); j++)
            BOOST_CHECK(VerifySignature(CCoins(orphans[j], MEMPOOL_HEIGHT), tx, j, flags, SIGHASH_ALL));
    mst2 = boost::posix_time::microsec_clock::local_time();
    msdiff = mst2 - mst1;
    long nManyValidate = msdiff.total_milliseconds();
    if (fDebug) printf("DoS_Checksig five: %ld\n", nManyValidate);

    BOOST_CHECK_MESSAGE(nManyValidate < nOneValidate, "Signature cache timing failed");

    // Empty a signature, validation should fail:
    CScript save = tx.vin[0].scriptSig;
    tx.vin[0].scriptSig = CScript();
    BOOST_CHECK(!VerifySignature(CCoins(orphans[0], MEMPOOL_HEIGHT), tx, 0, flags, SIGHASH_ALL));
    tx.vin[0].scriptSig = save;

    // Swap signatures, validation should fail:
    std::swap(tx.vin[0].scriptSig, tx.vin[1].scriptSig);
    BOOST_CHECK(!VerifySignature(CCoins(orphans[0], MEMPOOL_HEIGHT), tx, 0, flags, SIGHASH_ALL));
    BOOST_CHECK(!VerifySignature(CCoins(orphans[1], MEMPOOL_HEIGHT), tx, 1, flags, SIGHASH_ALL));
    std::swap(tx.vin[0].scriptSig, tx.vin[1].scriptSig);

    // Exercise -maxsigcachesize code:
    mapArgs["-maxsigcachesize"] = "10";
    // Generate a new, different signature for vin[0] to trigger cache clear:
    CScript oldSig = tx.vin[0].scriptSig;
    BOOST_CHECK(SignSignature(keystore, orphans[0], tx, 0));
    BOOST_CHECK(tx.vin[0].scriptSig != oldSig);
    for (unsigned int j = 0; j < tx.vin.size(); j++)
        BOOST_CHECK(VerifySignature(CCoins(orphans[j], MEMPOOL_HEIGHT), tx, j, flags, SIGHASH_ALL));
    mapArgs.erase("-maxsigcachesize");

    LimitOrphanTxSize(0);
}

=======
>>>>>>> 4635a4c4
BOOST_AUTO_TEST_SUITE_END()<|MERGE_RESOLUTION|>--- conflicted
+++ resolved
@@ -196,94 +196,4 @@
     BOOST_CHECK(mapOrphanTransactionsByPrev.empty());
 }
 
-<<<<<<< HEAD
-BOOST_AUTO_TEST_CASE(DoS_checkSig)
-{
-    // Test signature caching code (see key.cpp Verify() methods)
-
-    CKey key;
-    key.MakeNewKey(true);
-    CBasicKeyStore keystore;
-    keystore.AddKey(key);
-    unsigned int flags = SCRIPT_VERIFY_P2SH | SCRIPT_VERIFY_STRICTENC;
-
-    // 100 orphan transactions:
-    static const int NPREV=100;
-    CTransaction orphans[NPREV];
-    for (int i = 0; i < NPREV; i++)
-    {
-        CTransaction& tx = orphans[i];
-        tx.vin.resize(1);
-        tx.vin[0].prevout.n = 0;
-        tx.vin[0].prevout.hash = GetRandHash();
-        tx.vin[0].scriptSig << OP_1;
-        tx.vout.resize(1);
-        tx.vout[0].nValue = 1*CENT;
-        tx.vout[0].scriptPubKey.SetDestination(key.GetPubKey().GetID());
-
-        AddOrphanTx(tx, 0);
-    }
-
-    // Create a transaction that depends on orphans:
-    CTransaction tx;
-    tx.vout.resize(1);
-    tx.vout[0].nValue = 1*CENT;
-    tx.vout[0].scriptPubKey.SetDestination(key.GetPubKey().GetID());
-    tx.vin.resize(NPREV);
-    for (unsigned int j = 0; j < tx.vin.size(); j++)
-    {
-        tx.vin[j].prevout.n = 0;
-        tx.vin[j].prevout.hash = orphans[j].GetHash();
-    }
-    // Creating signatures primes the cache:
-    boost::posix_time::ptime mst1 = boost::posix_time::microsec_clock::local_time();
-    for (unsigned int j = 0; j < tx.vin.size(); j++)
-        BOOST_CHECK(SignSignature(keystore, orphans[j], tx, j));
-    boost::posix_time::ptime mst2 = boost::posix_time::microsec_clock::local_time();
-    boost::posix_time::time_duration msdiff = mst2 - mst1;
-    long nOneValidate = msdiff.total_milliseconds();
-    if (fDebug) printf("DoS_Checksig sign: %ld\n", nOneValidate);
-
-    // ... now validating repeatedly should be quick:
-    // 2.8GHz machine, -g build: Sign takes ~760ms,
-    // uncached Verify takes ~250ms, cached Verify takes ~50ms
-    // (for 100 single-signature inputs)
-    mst1 = boost::posix_time::microsec_clock::local_time();
-    for (unsigned int i = 0; i < 5; i++)
-        for (unsigned int j = 0; j < tx.vin.size(); j++)
-            BOOST_CHECK(VerifySignature(CCoins(orphans[j], MEMPOOL_HEIGHT), tx, j, flags, SIGHASH_ALL));
-    mst2 = boost::posix_time::microsec_clock::local_time();
-    msdiff = mst2 - mst1;
-    long nManyValidate = msdiff.total_milliseconds();
-    if (fDebug) printf("DoS_Checksig five: %ld\n", nManyValidate);
-
-    BOOST_CHECK_MESSAGE(nManyValidate < nOneValidate, "Signature cache timing failed");
-
-    // Empty a signature, validation should fail:
-    CScript save = tx.vin[0].scriptSig;
-    tx.vin[0].scriptSig = CScript();
-    BOOST_CHECK(!VerifySignature(CCoins(orphans[0], MEMPOOL_HEIGHT), tx, 0, flags, SIGHASH_ALL));
-    tx.vin[0].scriptSig = save;
-
-    // Swap signatures, validation should fail:
-    std::swap(tx.vin[0].scriptSig, tx.vin[1].scriptSig);
-    BOOST_CHECK(!VerifySignature(CCoins(orphans[0], MEMPOOL_HEIGHT), tx, 0, flags, SIGHASH_ALL));
-    BOOST_CHECK(!VerifySignature(CCoins(orphans[1], MEMPOOL_HEIGHT), tx, 1, flags, SIGHASH_ALL));
-    std::swap(tx.vin[0].scriptSig, tx.vin[1].scriptSig);
-
-    // Exercise -maxsigcachesize code:
-    mapArgs["-maxsigcachesize"] = "10";
-    // Generate a new, different signature for vin[0] to trigger cache clear:
-    CScript oldSig = tx.vin[0].scriptSig;
-    BOOST_CHECK(SignSignature(keystore, orphans[0], tx, 0));
-    BOOST_CHECK(tx.vin[0].scriptSig != oldSig);
-    for (unsigned int j = 0; j < tx.vin.size(); j++)
-        BOOST_CHECK(VerifySignature(CCoins(orphans[j], MEMPOOL_HEIGHT), tx, j, flags, SIGHASH_ALL));
-    mapArgs.erase("-maxsigcachesize");
-
-    LimitOrphanTxSize(0);
-}
-
-=======
->>>>>>> 4635a4c4
 BOOST_AUTO_TEST_SUITE_END()