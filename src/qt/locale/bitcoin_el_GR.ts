<?xml version="1.0" ?><!DOCTYPE TS><TS language="el_GR" version="2.0">
<defaultcodec>UTF-8</defaultcodec>
<context>
    <name>AboutDialog</name>
    <message>
        <location filename="../forms/aboutdialog.ui" line="+14"/>
        <source>About Litecoin</source>
        <translation>Σχετικά με το Litecoin</translation>
    </message>
    <message>
        <location line="+39"/>
        <source>&lt;b&gt;Litecoin&lt;/b&gt; version</source>
        <translation>Έκδοση Litecoin</translation>
    </message>
    <message>
        <location line="+57"/>
        <source>
This is experimental software.

Distributed under the MIT/X11 software license, see the accompanying file COPYING or http://www.opensource.org/licenses/mit-license.php.

This product includes software developed by the OpenSSL Project for use in the OpenSSL Toolkit (http://www.openssl.org/) and cryptographic software written by Eric Young (eay@cryptsoft.com) and UPnP software written by Thomas Bernard.</source>
        <translation>
This is experimental software.

Distributed under the MIT/X11 software license, see the accompanying file COPYING or http://www.opensource.org/licenses/mit-license.php.

This product includes software developed by the OpenSSL Project for use in the OpenSSL Toolkit (http://www.openssl.org/) and cryptographic software written by Eric Young (eay@cryptsoft.com) and UPnP software written by Thomas Bernard.</translation>
    </message>
    <message>
        <location filename="../aboutdialog.cpp" line="+14"/>
        <source>Copyright</source>
        <translation>Πνευματική ιδιοκτησία </translation>
    </message>
    <message>
        <location line="+0"/>
<<<<<<< HEAD
        <source>The Litecoin developers</source>
        <translation type="unfinished"/>
=======
        <source>The Bitcoin developers</source>
        <translation>Οι Bitcoin προγραμματιστές </translation>
>>>>>>> 36dc41f4
    </message>
</context>
<context>
    <name>AddressBookPage</name>
    <message>
        <location filename="../forms/addressbookpage.ui" line="+14"/>
        <source>Address Book</source>
        <translation>Βιβλίο Διευθύνσεων</translation>
    </message>
    <message>
        <location line="+19"/>
        <source>Double-click to edit address or label</source>
        <translation>Διπλό-κλικ για επεξεργασία της διεύθυνσης ή της ετικέτας</translation>
    </message>
    <message>
        <location line="+27"/>
        <source>Create a new address</source>
        <translation>Δημιούργησε νέα διεύθυνση</translation>
    </message>
    <message>
        <location line="+14"/>
        <source>Copy the currently selected address to the system clipboard</source>
        <translation>Αντέγραψε την επιλεγμένη διεύθυνση στο πρόχειρο του συστήματος</translation>
    </message>
    <message>
        <location line="-11"/>
        <source>&amp;New Address</source>
        <translation>&amp;Νέα διεύθυνση</translation>
    </message>
    <message>
        <location filename="../addressbookpage.cpp" line="+63"/>
        <source>These are your Litecoin addresses for receiving payments. You may want to give a different one to each sender so you can keep track of who is paying you.</source>
        <translation>Αυτές είναι οι Litecoin διευθύνσεις σας για να λαμβάνετε πληρωμές. Δίνοντας μία ξεχωριστή διεύθυνση σε κάθε αποστολέα, θα μπορείτε να ελέγχετε ποιος σας πληρώνει.</translation>
    </message>
    <message>
        <location filename="../forms/addressbookpage.ui" line="+14"/>
        <source>&amp;Copy Address</source>
        <translation>&amp;Αντιγραφή διεύθυνσης</translation>
    </message>
    <message>
        <location line="+11"/>
        <source>Show &amp;QR Code</source>
        <translation>Δείξε &amp;QR κωδικα</translation>
    </message>
    <message>
        <location line="+11"/>
        <source>Sign a message to prove you own a Litecoin address</source>
        <translation>Υπογράψτε ένα μήνυμα για ν&apos; αποδείξετε πως σας ανήκει μια συγκεκριμένη διεύθυνση Litecoin</translation>
    </message>
    <message>
        <location line="+3"/>
        <source>Sign &amp;Message</source>
        <translation>&amp;Υπέγραψε το μήνυμα</translation>
    </message>
    <message>
        <location line="+25"/>
        <source>Delete the currently selected address from the list</source>
        <translation>Αντιγραφη της επιλεγμενης διεύθυνσης στο πρόχειρο του συστηματος</translation>
    </message>
    <message>
        <location line="+27"/>
        <source>Export the data in the current tab to a file</source>
        <translation>Εξαγωγή δεδομένων καρτέλας σε αρχείο</translation>
    </message>
    <message>
        <location line="+3"/>
        <source>&amp;Export</source>
        <translation>&amp;Εξαγωγή</translation>
    </message>
    <message>
        <location line="-44"/>
        <source>Verify a message to ensure it was signed with a specified Litecoin address</source>
        <translation>Υπογράψτε ένα μήνυμα για ν&apos; αποδείξετε πως ανήκει μια συγκεκριμένη διεύθυνση Litecoin</translation>
    </message>
    <message>
        <location line="+3"/>
        <source>&amp;Verify Message</source>
        <translation>&amp;Επιβεβαίωση μηνύματος</translation>
    </message>
    <message>
        <location line="+14"/>
        <source>&amp;Delete</source>
        <translation>&amp;Διαγραφή</translation>
    </message>
    <message>
        <location filename="../addressbookpage.cpp" line="-5"/>
<<<<<<< HEAD
        <source>These are your Litecoin addresses for sending payments. Always check the amount and the receiving address before sending coins.</source>
        <translation type="unfinished"/>
=======
        <source>These are your Bitcoin addresses for sending payments. Always check the amount and the receiving address before sending coins.</source>
        <translation>Αυτές είναι οι Bitcoin διευθύνσεις σας για να λαμβάνετε πληρωμές. Δίνοντας μία ξεχωριστή διεύθυνση σε κάθε αποστολέα, θα μπορείτε να ελέγχετε ποιος σας πληρώνει.</translation>
>>>>>>> 36dc41f4
    </message>
    <message>
        <location line="+13"/>
        <source>Copy &amp;Label</source>
        <translation>Αντιγραφή &amp;επιγραφής</translation>
    </message>
    <message>
        <location line="+1"/>
        <source>&amp;Edit</source>
        <translation>&amp;Επεξεργασία</translation>
    </message>
    <message>
        <location line="+1"/>
        <source>Send &amp;Coins</source>
        <translation>Αποστολή νομισμάτων</translation>
    </message>
    <message>
        <location line="+260"/>
        <source>Export Address Book Data</source>
        <translation>Εξαγωγή Δεδομενων Βιβλίου Διευθύνσεων</translation>
    </message>
    <message>
        <location line="+1"/>
        <source>Comma separated file (*.csv)</source>
        <translation>Αρχείο οριοθετημένο με κόμματα (*.csv)</translation>
    </message>
    <message>
        <location line="+13"/>
        <source>Error exporting</source>
        <translation>Εξαγωγή λαθών</translation>
    </message>
    <message>
        <location line="+0"/>
        <source>Could not write to file %1.</source>
        <translation>Αδυναμία εγγραφής στο αρχείο %1.</translation>
    </message>
</context>
<context>
    <name>AddressTableModel</name>
    <message>
        <location filename="../addresstablemodel.cpp" line="+144"/>
        <source>Label</source>
        <translation>Ετικέτα</translation>
    </message>
    <message>
        <location line="+0"/>
        <source>Address</source>
        <translation>Διεύθυνση</translation>
    </message>
    <message>
        <location line="+36"/>
        <source>(no label)</source>
        <translation>(χωρίς ετικέτα)</translation>
    </message>
</context>
<context>
    <name>AskPassphraseDialog</name>
    <message>
        <location filename="../forms/askpassphrasedialog.ui" line="+26"/>
        <source>Passphrase Dialog</source>
        <translation>Φράση πρόσβασης </translation>
    </message>
    <message>
        <location line="+21"/>
        <source>Enter passphrase</source>
        <translation>Βάλτε κωδικό πρόσβασης</translation>
    </message>
    <message>
        <location line="+14"/>
        <source>New passphrase</source>
        <translation>Νέος κωδικός πρόσβασης</translation>
    </message>
    <message>
        <location line="+14"/>
        <source>Repeat new passphrase</source>
        <translation>Επανέλαβε τον νέο κωδικό πρόσβασης</translation>
    </message>
    <message>
        <location filename="../askpassphrasedialog.cpp" line="+33"/>
        <source>Enter the new passphrase to the wallet.&lt;br/&gt;Please use a passphrase of &lt;b&gt;10 or more random characters&lt;/b&gt;, or &lt;b&gt;eight or more words&lt;/b&gt;.</source>
        <translation>Εισάγετε τον νέο κωδικό πρόσβασης στον πορτοφόλι &lt;br/&gt; Παρακαλώ χρησιμοποιείστε ένα κωδικό με &lt;b&gt; 10 ή περισσότερους τυχαίους χαρακτήρες&lt;/b&gt; ή &lt;b&gt; οχτώ ή παραπάνω λέξεις&lt;/b&gt;.</translation>
    </message>
    <message>
        <location line="+1"/>
        <source>Encrypt wallet</source>
        <translation>Κρυπτογράφησε το πορτοφόλι</translation>
    </message>
    <message>
        <location line="+3"/>
        <source>This operation needs your wallet passphrase to unlock the wallet.</source>
        <translation>Αυτη η ενεργεία χρειάζεται τον κωδικό του πορτοφολιού  για να ξεκλειδώσει το πορτοφόλι.</translation>
    </message>
    <message>
        <location line="+5"/>
        <source>Unlock wallet</source>
        <translation>Ξεκλειδωσε το πορτοφολι</translation>
    </message>
    <message>
        <location line="+3"/>
        <source>This operation needs your wallet passphrase to decrypt the wallet.</source>
        <translation>Αυτη η ενεργεια χρειάζεται τον κωδικο του πορτοφολιου  για να αποκρυπτογραφησειι το πορτοφολι.</translation>
    </message>
    <message>
        <location line="+5"/>
        <source>Decrypt wallet</source>
        <translation>Αποκρυπτογράφησε το πορτοφολι</translation>
    </message>
    <message>
        <location line="+3"/>
        <source>Change passphrase</source>
        <translation>Άλλαξε κωδικο πρόσβασης</translation>
    </message>
    <message>
        <location line="+1"/>
        <source>Enter the old and new passphrase to the wallet.</source>
        <translation>Εισάγετε τον παλιό και τον νεο κωδικο στο πορτοφολι.</translation>
    </message>
    <message>
        <location line="+46"/>
        <source>Confirm wallet encryption</source>
        <translation>Επιβεβαίωσε την κρυπτογραφηση του πορτοφολιού</translation>
    </message>
    <message>
        <location line="+1"/>
<<<<<<< HEAD
        <source>Warning: If you encrypt your wallet and lose your passphrase, you will &lt;b&gt;LOSE ALL OF YOUR LITECOINS&lt;/b&gt;!</source>
        <translation type="unfinished"/>
=======
        <source>Warning: If you encrypt your wallet and lose your passphrase, you will &lt;b&gt;LOSE ALL OF YOUR BITCOINS&lt;/b&gt;!</source>
        <translation>Προσοχη: Εαν κρυπτογραφησεις το πορτοφολι σου και χάσεις τον κωδικο σου θα χάσεις &lt;b&gt; ΟΛΑ ΣΟΥ ΤΑ BITCOINS&lt;/b&gt;!
Είσαι σίγουρος ότι θέλεις να κρυπτογραφησεις το πορτοφολι;</translation>
>>>>>>> 36dc41f4
    </message>
    <message>
        <location line="+0"/>
        <source>Are you sure you wish to encrypt your wallet?</source>
        <translation>Είστε σίγουροι ότι θέλετε να κρυπτογραφήσετε το πορτοφόλι σας;</translation>
    </message>
    <message>
        <location line="+15"/>
        <source>IMPORTANT: Any previous backups you have made of your wallet file should be replaced with the newly generated, encrypted wallet file. For security reasons, previous backups of the unencrypted wallet file will become useless as soon as you start using the new, encrypted wallet.</source>
        <translation>ΣΗΜΑΝΤΙΚΟ: Τα προηγούμενα αντίγραφα ασφαλείας που έχετε κάνει από το αρχείο του πορτοφόλιου σας θα πρέπει να αντικατασταθουν με το νέο που δημιουργείται, κρυπτογραφημένο αρχείο πορτοφόλιου. Για λόγους ασφαλείας, τα προηγούμενα αντίγραφα ασφαλείας του μη κρυπτογραφημένου αρχείου πορτοφόλιου θα καταστουν άχρηστα μόλις αρχίσετε να χρησιμοποιείτε το νέο κρυπτογραφημένο πορτοφόλι. </translation>
    </message>
    <message>
        <location line="+100"/>
        <location line="+24"/>
        <source>Warning: The Caps Lock key is on!</source>
        <translation>Προσοχη: το πλήκτρο Caps Lock είναι ενεργο.</translation>
    </message>
    <message>
        <location line="-130"/>
        <location line="+58"/>
        <source>Wallet encrypted</source>
        <translation>Κρυπτογραφημενο πορτοφολι</translation>
    </message>
    <message>
        <location line="-56"/>
        <source>Litecoin will close now to finish the encryption process. Remember that encrypting your wallet cannot fully protect your litecoins from being stolen by malware infecting your computer.</source>
        <translation>Το Litecoin θα κλεισει τώρα για να τελειώσει την διαδικασία κρυπτογραφησης. Θυμησου ότι κρυπτογραφώντας το πορτοφολι σου δεν μπορείς να προστατέψεις πλήρως τα litecoins σου από κλοπή στην περίπτωση όπου μολυνθεί ο υπολογιστής σου με κακόβουλο λογισμικο.</translation>
    </message>
    <message>
        <location line="+13"/>
        <location line="+7"/>
        <location line="+42"/>
        <location line="+6"/>
        <source>Wallet encryption failed</source>
        <translation>Η κρυπτογραφηση του πορτοφολιού απέτυχε</translation>
    </message>
    <message>
        <location line="-54"/>
        <source>Wallet encryption failed due to an internal error. Your wallet was not encrypted.</source>
        <translation>Η κρυπτογράφηση του πορτοφολιού απέτυχε λογω εσωτερικού σφάλματος. Το πορτοφολι δεν κρυπτογραφηθηκε.</translation>
    </message>
    <message>
        <location line="+7"/>
        <location line="+48"/>
        <source>The supplied passphrases do not match.</source>
        <translation>Οι εισαχθέντες κωδικοί δεν ταιριάζουν.</translation>
    </message>
    <message>
        <location line="-37"/>
        <source>Wallet unlock failed</source>
        <translation>το ξεκλείδωμα του πορτοφολιού απέτυχε</translation>
    </message>
    <message>
        <location line="+1"/>
        <location line="+11"/>
        <location line="+19"/>
        <source>The passphrase entered for the wallet decryption was incorrect.</source>
        <translation>Ο κωδικος που εισήχθη για την αποκρυπτογραφηση του πορτοφολιού ήταν λαθος.</translation>
    </message>
    <message>
        <location line="-20"/>
        <source>Wallet decryption failed</source>
        <translation>Η αποκρυπτογραφηση του πορτοφολιού απέτυχε</translation>
    </message>
    <message>
        <location line="+14"/>
        <source>Wallet passphrase was successfully changed.</source>
        <translation>Ο κωδικος του πορτοφολιού άλλαξε με επιτυχία.</translation>
    </message>
</context>
<context>
    <name>BitcoinGUI</name>
    <message>
        <location filename="../bitcoingui.cpp" line="+233"/>
        <source>Sign &amp;message...</source>
        <translation>Υπογραφή &amp;Μηνύματος...</translation>
    </message>
    <message>
        <location line="+280"/>
        <source>Synchronizing with network...</source>
        <translation>Συγχρονισμός με το δίκτυο...</translation>
    </message>
    <message>
        <location line="-349"/>
        <source>&amp;Overview</source>
        <translation>&amp;Επισκόπηση</translation>
    </message>
    <message>
        <location line="+1"/>
        <source>Show general overview of wallet</source>
        <translation>Εμφάνισε γενική εικονα του πορτοφολιού</translation>
    </message>
    <message>
        <location line="+20"/>
        <source>&amp;Transactions</source>
        <translation>&amp;Συναλλαγές</translation>
    </message>
    <message>
        <location line="+1"/>
        <source>Browse transaction history</source>
        <translation>Περιήγηση στο ιστορικο συνναλαγων</translation>
    </message>
    <message>
        <location line="+7"/>
        <source>Edit the list of stored addresses and labels</source>
        <translation>Εξεργασια της λιστας των αποθηκευμενων διευθύνσεων και ετικετων</translation>
    </message>
    <message>
        <location line="-14"/>
        <source>Show the list of addresses for receiving payments</source>
        <translation>Εμφάνισε την λίστα των διευθύνσεων για την παραλαβή πληρωμων</translation>
    </message>
    <message>
        <location line="+31"/>
        <source>E&amp;xit</source>
        <translation>Έ&amp;ξοδος</translation>
    </message>
    <message>
        <location line="+1"/>
        <source>Quit application</source>
        <translation>Εξοδος από την εφαρμογή</translation>
    </message>
    <message>
        <location line="+4"/>
        <source>Show information about Litecoin</source>
        <translation>Εμφάνισε πληροφορίες σχετικά με το Litecoin</translation>
    </message>
    <message>
        <location line="+2"/>
        <source>About &amp;Qt</source>
        <translation>Σχετικά με &amp;Qt</translation>
    </message>
    <message>
        <location line="+1"/>
        <source>Show information about Qt</source>
        <translation>Εμφάνισε πληροφορίες σχετικά με Qt</translation>
    </message>
    <message>
        <location line="+2"/>
        <source>&amp;Options...</source>
        <translation>&amp;Επιλογές...</translation>
    </message>
    <message>
        <location line="+6"/>
        <source>&amp;Encrypt Wallet...</source>
        <translation>&amp;Κρυπτογράφησε το πορτοφόλι</translation>
    </message>
    <message>
        <location line="+3"/>
        <source>&amp;Backup Wallet...</source>
        <translation>&amp;Αντίγραφο ασφαλείας του πορτοφολιού</translation>
    </message>
    <message>
        <location line="+2"/>
        <source>&amp;Change Passphrase...</source>
        <translation>&amp;Άλλαξε κωδικο πρόσβασης</translation>
    </message>
    <message>
        <location line="+285"/>
        <source>Importing blocks from disk...</source>
        <translation>Εισαγωγή μπλοκ από τον σκληρο δίσκο ... </translation>
    </message>
    <message>
        <location line="+3"/>
        <source>Reindexing blocks on disk...</source>
        <translation>Φόρτωση ευρετηρίου μπλοκ στον σκληρο δισκο...</translation>
    </message>
    <message>
        <location line="-347"/>
        <source>Send coins to a Litecoin address</source>
        <translation>Στείλε νομισματα σε μια διεύθυνση litecoin</translation>
    </message>
    <message>
        <location line="+49"/>
<<<<<<< HEAD
        <source>Modify configuration options for Litecoin</source>
        <translation type="unfinished"/>
=======
        <source>Modify configuration options for Bitcoin</source>
        <translation>Επεργασία  ρυθμισεων επιλογών για το Bitcoin</translation>
>>>>>>> 36dc41f4
    </message>
    <message>
        <location line="+9"/>
        <source>Backup wallet to another location</source>
        <translation>Δημιουργία αντιγράφου ασφαλείας πορτοφολιού σε άλλη τοποθεσία</translation>
    </message>
    <message>
        <location line="+2"/>
        <source>Change the passphrase used for wallet encryption</source>
        <translation>Αλλαγή του κωδικού κρυπτογράφησης του πορτοφολιού</translation>
    </message>
    <message>
        <location line="+6"/>
        <source>&amp;Debug window</source>
        <translation>&amp;Παράθυρο αποσφαλμάτωσης</translation>
    </message>
    <message>
        <location line="+1"/>
        <source>Open debugging and diagnostic console</source>
        <translation>Άνοιγμα κονσόλας αποσφαλμάτωσης και διαγνωστικών</translation>
    </message>
    <message>
        <location line="-4"/>
        <source>&amp;Verify message...</source>
        <translation>&amp;Επιβεβαίωση μηνύματος</translation>
    </message>
    <message>
        <location line="-165"/>
        <location line="+530"/>
        <source>Litecoin</source>
        <translation>Litecoin</translation>
    </message>
    <message>
        <location line="-530"/>
        <source>Wallet</source>
        <translation>Πορτοφόλι</translation>
    </message>
    <message>
        <location line="+101"/>
        <source>&amp;Send</source>
        <translation>&amp;Αποστολή</translation>
    </message>
    <message>
        <location line="+7"/>
        <source>&amp;Receive</source>
        <translation>&amp;Παραλαβή </translation>
    </message>
    <message>
        <location line="+14"/>
        <source>&amp;Addresses</source>
        <translation>&amp;Διεύθυνσεις</translation>
    </message>
    <message>
        <location line="+22"/>
        <source>&amp;About Litecoin</source>
        <translation>&amp;Σχετικα:Litecoin</translation>
    </message>
    <message>
        <location line="+9"/>
        <source>&amp;Show / Hide</source>
        <translation>&amp;Εμφάνισε/Κρύψε</translation>
    </message>
    <message>
        <location line="+1"/>
        <source>Show or hide the main Window</source>
        <translation>Εμφάνιση ή αποκρύψη του κεντρικου παράθυρου </translation>
    </message>
    <message>
        <location line="+3"/>
        <source>Encrypt the private keys that belong to your wallet</source>
        <translation>Κρυπτογραφήστε τα ιδιωτικά κλειδιά που ανήκουν στο πορτοφόλι σας </translation>
    </message>
    <message>
        <location line="+7"/>
<<<<<<< HEAD
        <source>Sign messages with your Litecoin addresses to prove you own them</source>
        <translation type="unfinished"/>
    </message>
    <message>
        <location line="+2"/>
        <source>Verify messages to ensure they were signed with specified Litecoin addresses</source>
        <translation type="unfinished"/>
=======
        <source>Sign messages with your Bitcoin addresses to prove you own them</source>
        <translation>Υπογράψτε ένα μήνυμα για να βεβαιώσετε πως είστε ο κάτοχος αυτής της διεύθυνσης</translation>
    </message>
    <message>
        <location line="+2"/>
        <source>Verify messages to ensure they were signed with specified Bitcoin addresses</source>
        <translation>Υπογράψτε ένα μήνυμα για ν&apos; αποδείξετε πως ανήκει μια συγκεκριμένη διεύθυνση Bitcoin</translation>
>>>>>>> 36dc41f4
    </message>
    <message>
        <location line="+28"/>
        <source>&amp;File</source>
        <translation>&amp;Αρχείο</translation>
    </message>
    <message>
        <location line="+7"/>
        <source>&amp;Settings</source>
        <translation>&amp;Ρυθμίσεις</translation>
    </message>
    <message>
        <location line="+6"/>
        <source>&amp;Help</source>
        <translation>&amp;Βοήθεια</translation>
    </message>
    <message>
        <location line="+9"/>
        <source>Tabs toolbar</source>
        <translation>Εργαλειοθήκη καρτελών</translation>
    </message>
    <message>
        <location line="+17"/>
        <location line="+10"/>
        <source>[testnet]</source>
        <translation>[testnet]</translation>
    </message>
    <message>
        <location line="+47"/>
        <source>Litecoin client</source>
        <translation>Πελάτης Litecoin</translation>
    </message>
    <message numerus="yes">
        <location line="+141"/>
        <source>%n active connection(s) to Litecoin network</source>
        <translation><numerusform>%n ενεργή σύνδεση στο δίκτυο Litecoin</numerusform><numerusform>%n ενεργές συνδέσεις στο δίκτυο Βitcoin</numerusform></translation>
    </message>
    <message>
        <location line="+22"/>
        <source>No block source available...</source>
        <translation>Η πηγή του μπλοκ δεν ειναι διαθέσιμη... </translation>
    </message>
    <message>
        <location line="+12"/>
        <source>Processed %1 of %2 (estimated) blocks of transaction history.</source>
        <translation>Μεταποιημένα %1 απο % 2 (κατ &apos;εκτίμηση) μπλοκ της ιστορίας της συναλλαγής. </translation>
    </message>
    <message>
        <location line="+4"/>
        <source>Processed %1 blocks of transaction history.</source>
        <translation>Έγινε λήψη %1 μπλοκ ιστορικού συναλλαγών</translation>
    </message>
    <message numerus="yes">
        <location line="+20"/>
        <source>%n hour(s)</source>
        <translation><numerusform>%n ώρες </numerusform><numerusform>%n ώρες </numerusform></translation>
    </message>
    <message numerus="yes">
        <location line="+4"/>
        <source>%n day(s)</source>
        <translation><numerusform>%n ημέρες </numerusform><numerusform>%n ημέρες </numerusform></translation>
    </message>
    <message numerus="yes">
        <location line="+4"/>
        <source>%n week(s)</source>
        <translation><numerusform>%n εβδομαδες</numerusform><numerusform>%n εβδομαδες</numerusform></translation>
    </message>
    <message>
        <location line="+4"/>
        <source>%1 behind</source>
        <translation>%1 πίσω</translation>
    </message>
    <message>
        <location line="+14"/>
        <source>Last received block was generated %1 ago.</source>
        <translation>Το τελευταίο μπλοκ που ελήφθη δημιουργήθηκε %1 πριν.</translation>
    </message>
    <message>
        <location line="+2"/>
        <source>Transactions after this will not yet be visible.</source>
        <translation>Οι συναλλαγές μετά από αυτό δεν θα είναι ακόμη ορατες.</translation>
    </message>
    <message>
        <location line="+22"/>
        <source>Error</source>
        <translation>Σφάλμα</translation>
    </message>
    <message>
        <location line="+3"/>
        <source>Warning</source>
        <translation>Προειδοποίηση</translation>
    </message>
    <message>
        <location line="+3"/>
        <source>Information</source>
        <translation>Πληροφορία</translation>
    </message>
    <message>
        <location line="+70"/>
        <source>This transaction is over the size limit. You can still send it for a fee of %1, which goes to the nodes that process your transaction and helps to support the network. Do you want to pay the fee?</source>
        <translation>Η συναλλαγή ξεπερνάει το όριο.
Μπορεί να ολοκληρωθεί με μια αμοιβή των %1, η οποία αποδίδεται στους κόμβους που επεξεργάζονται τις συναλλαγές και βοηθούν στην υποστήριξη του δικτύου.
Θέλετε να συνεχίσετε;</translation>
    </message>
    <message>
        <location line="-140"/>
        <source>Up to date</source>
        <translation>Ενημερωμένο</translation>
    </message>
    <message>
        <location line="+31"/>
        <source>Catching up...</source>
        <translation>Ενημέρωση...</translation>
    </message>
    <message>
        <location line="+113"/>
        <source>Confirm transaction fee</source>
        <translation>Επιβεβαίωση αμοιβής συναλλαγής</translation>
    </message>
    <message>
        <location line="+8"/>
        <source>Sent transaction</source>
        <translation>Η συναλλαγή απεστάλη</translation>
    </message>
    <message>
        <location line="+0"/>
        <source>Incoming transaction</source>
        <translation>Εισερχόμενη συναλλαγή</translation>
    </message>
    <message>
        <location line="+1"/>
        <source>Date: %1
Amount: %2
Type: %3
Address: %4
</source>
        <translation>Ημερομηνία: %1
Ποσό: %2
Τύπος: %3
Διεύθυνση: %4
</translation>
    </message>
    <message>
        <location line="+33"/>
        <location line="+23"/>
        <source>URI handling</source>
        <translation>Χειρισμός URI</translation>
    </message>
    <message>
        <location line="-23"/>
        <location line="+23"/>
<<<<<<< HEAD
        <source>URI can not be parsed! This can be caused by an invalid Litecoin address or malformed URI parameters.</source>
        <translation type="unfinished"/>
=======
        <source>URI can not be parsed! This can be caused by an invalid Bitcoin address or malformed URI parameters.</source>
        <translation>Το URI δεν μπορεί να αναλυθεί! Αυτό μπορεί να προκληθεί από μια μη έγκυρη διεύθυνση Bitcoin ή ακατάλληλη παραμέτρο URI.</translation>
>>>>>>> 36dc41f4
    </message>
    <message>
        <location line="+17"/>
        <source>Wallet is &lt;b&gt;encrypted&lt;/b&gt; and currently &lt;b&gt;unlocked&lt;/b&gt;</source>
        <translation>Το πορτοφόλι είναι &lt;b&gt;κρυπτογραφημένο&lt;/b&gt; και &lt;b&gt;ξεκλείδωτο&lt;/b&gt;</translation>
    </message>
    <message>
        <location line="+8"/>
        <source>Wallet is &lt;b&gt;encrypted&lt;/b&gt; and currently &lt;b&gt;locked&lt;/b&gt;</source>
        <translation>Το πορτοφόλι είναι &lt;b&gt;κρυπτογραφημένο&lt;/b&gt; και &lt;b&gt;κλειδωμένο&lt;/b&gt;</translation>
    </message>
    <message>
        <location filename="../bitcoin.cpp" line="+111"/>
<<<<<<< HEAD
        <source>A fatal error occurred. Litecoin can no longer continue safely and will quit.</source>
        <translation type="unfinished"/>
=======
        <source>A fatal error occurred. Bitcoin can no longer continue safely and will quit.</source>
        <translation>Παρουσιάστηκε ανεπανόρθωτο σφάλμα. Το Bitcoin δεν μπορεί πλέον να συνεχίσει με ασφάλεια και θα τερματισθει.</translation>
>>>>>>> 36dc41f4
    </message>
</context>
<context>
    <name>ClientModel</name>
    <message>
        <location filename="../clientmodel.cpp" line="+104"/>
        <source>Network Alert</source>
        <translation>Ειδοποίηση Δικτύου</translation>
    </message>
</context>
<context>
    <name>EditAddressDialog</name>
    <message>
        <location filename="../forms/editaddressdialog.ui" line="+14"/>
        <source>Edit Address</source>
        <translation>Επεξεργασία Διεύθυνσης</translation>
    </message>
    <message>
        <location line="+11"/>
        <source>&amp;Label</source>
        <translation>&amp;Επιγραφή</translation>
    </message>
    <message>
        <location line="+10"/>
        <source>The label associated with this address book entry</source>
        <translation>Η επιγραφή που σχετίζεται με αυτή την καταχώρηση του βιβλίου διευθύνσεων</translation>
    </message>
    <message>
        <location line="+7"/>
        <source>&amp;Address</source>
        <translation>&amp;Διεύθυνση</translation>
    </message>
    <message>
        <location line="+10"/>
        <source>The address associated with this address book entry. This can only be modified for sending addresses.</source>
        <translation>Η διεύθυνση που σχετίζεται με αυτή την καταχώρηση του βιβλίου διευθύνσεων. Μπορεί να τροποποιηθεί μόνο για τις διευθύνσεις αποστολής.</translation>
    </message>
    <message>
        <location filename="../editaddressdialog.cpp" line="+21"/>
        <source>New receiving address</source>
        <translation>Νέα διεύθυνση λήψης</translation>
    </message>
    <message>
        <location line="+4"/>
        <source>New sending address</source>
        <translation>Νέα διεύθυνση αποστολής</translation>
    </message>
    <message>
        <location line="+3"/>
        <source>Edit receiving address</source>
        <translation>Επεξεργασία διεύθυνσης λήψης</translation>
    </message>
    <message>
        <location line="+4"/>
        <source>Edit sending address</source>
        <translation>Επεξεργασία διεύθυνσης αποστολής</translation>
    </message>
    <message>
        <location line="+76"/>
        <source>The entered address &quot;%1&quot; is already in the address book.</source>
        <translation>Η διεύθυνση &quot;%1&quot; βρίσκεται ήδη στο βιβλίο διευθύνσεων.</translation>
    </message>
    <message>
        <location line="-5"/>
        <source>The entered address &quot;%1&quot; is not a valid Litecoin address.</source>
        <translation>Η διεύθυνση &quot;%1&quot; δεν είναι έγκυρη Litecoin διεύθυνση.</translation>
    </message>
    <message>
        <location line="+10"/>
        <source>Could not unlock wallet.</source>
        <translation>Δεν είναι δυνατό το ξεκλείδωμα του πορτοφολιού.</translation>
    </message>
    <message>
        <location line="+5"/>
        <source>New key generation failed.</source>
        <translation>Η δημιουργία νέου κλειδιού απέτυχε.</translation>
    </message>
</context>
<context>
    <name>GUIUtil::HelpMessageBox</name>
    <message>
        <location filename="../guiutil.cpp" line="+424"/>
        <location line="+12"/>
        <source>Litecoin-Qt</source>
        <translation>litecoin-qt</translation>
    </message>
    <message>
        <location line="-12"/>
        <source>version</source>
        <translation>έκδοση</translation>
    </message>
    <message>
        <location line="+2"/>
        <source>Usage:</source>
        <translation>Χρήση:</translation>
    </message>
    <message>
        <location line="+1"/>
        <source>command-line options</source>
        <translation>επιλογής γραμμής εντολών</translation>
    </message>
    <message>
        <location line="+4"/>
        <source>UI options</source>
        <translation>επιλογές UI</translation>
    </message>
    <message>
        <location line="+1"/>
        <source>Set language, for example &quot;de_DE&quot; (default: system locale)</source>
        <translation>Όρισε γλώσσα, για παράδειγμα &quot;de_DE&quot;(προεπιλογή:τοπικές ρυθμίσεις)</translation>
    </message>
    <message>
        <location line="+1"/>
        <source>Start minimized</source>
        <translation>Έναρξη ελαχιστοποιημένο</translation>
    </message>
    <message>
        <location line="+1"/>
        <source>Show splash screen on startup (default: 1)</source>
        <translation>Εμφάνισε την οθόνη εκκίνησης κατά την εκκίνηση(προεπιλογή:1)</translation>
    </message>
</context>
<context>
    <name>OptionsDialog</name>
    <message>
        <location filename="../forms/optionsdialog.ui" line="+14"/>
        <source>Options</source>
        <translation>Ρυθμίσεις</translation>
    </message>
    <message>
        <location line="+16"/>
        <source>&amp;Main</source>
        <translation>&amp;Κύριο</translation>
    </message>
    <message>
        <location line="+6"/>
        <source>Optional transaction fee per kB that helps make sure your transactions are processed quickly. Most transactions are 1 kB.</source>
        <translation>Η προαιρετική αμοιβή για κάθε kB επισπεύδει την επεξεργασία των συναλλαγών σας. Οι περισσότερες συναλλαγές είναι 1 kB. </translation>
    </message>
    <message>
        <location line="+15"/>
        <source>Pay transaction &amp;fee</source>
        <translation>Αμοιβή &amp;συναλλαγής</translation>
    </message>
    <message>
        <location line="+31"/>
        <source>Automatically start Litecoin after logging in to the system.</source>
        <translation>Αυτόματη εκκίνηση του Litecoin μετά την εισαγωγή στο σύστημα</translation>
    </message>
    <message>
        <location line="+3"/>
        <source>&amp;Start Litecoin on system login</source>
        <translation>&amp;Έναρξη του Βιtcoin κατά την εκκίνηση του συστήματος</translation>
    </message>
    <message>
        <location line="+35"/>
        <source>Reset all client options to default.</source>
        <translation>Επαναφορα όλων των επιλογων του πελάτη σε default.</translation>
    </message>
    <message>
        <location line="+3"/>
        <source>&amp;Reset Options</source>
        <translation>Επαναφορα ρυθμίσεων</translation>
    </message>
    <message>
        <location line="+13"/>
        <source>&amp;Network</source>
        <translation>&amp;Δίκτυο</translation>
    </message>
    <message>
        <location line="+6"/>
        <source>Automatically open the Litecoin client port on the router. This only works when your router supports UPnP and it is enabled.</source>
        <translation>Αυτόματο άνοιγμα των θυρών Litecoin στον δρομολογητή. Λειτουργεί μόνο αν ο δρομολογητής σας υποστηρίζει τη λειτουργία UPnP.</translation>
    </message>
    <message>
        <location line="+3"/>
        <source>Map port using &amp;UPnP</source>
        <translation>Απόδοση θυρών με χρήστη &amp;UPnP</translation>
    </message>
    <message>
        <location line="+7"/>
<<<<<<< HEAD
        <source>Connect to the Litecoin network through a SOCKS proxy (e.g. when connecting through Tor).</source>
        <translation type="unfinished"/>
=======
        <source>Connect to the Bitcoin network through a SOCKS proxy (e.g. when connecting through Tor).</source>
        <translation>Σύνδεση στο Bitcoin δίκτυο μέσω διαμεσολαβητή SOCKS4 (π.χ. για σύνδεση μέσω Tor)</translation>
>>>>>>> 36dc41f4
    </message>
    <message>
        <location line="+3"/>
        <source>&amp;Connect through SOCKS proxy:</source>
        <translation>&amp;Σύνδεση μέσω διαμεσολαβητή SOCKS</translation>
    </message>
    <message>
        <location line="+9"/>
        <source>Proxy &amp;IP:</source>
        <translation>&amp;IP διαμεσολαβητή:</translation>
    </message>
    <message>
        <location line="+19"/>
        <source>IP address of the proxy (e.g. 127.0.0.1)</source>
        <translation>Διεύθυνση IP του διαμεσολαβητή (π.χ. 127.0.0.1)</translation>
    </message>
    <message>
        <location line="+7"/>
        <source>&amp;Port:</source>
        <translation>&amp;Θύρα:</translation>
    </message>
    <message>
        <location line="+19"/>
        <source>Port of the proxy (e.g. 9050)</source>
        <translation>Θύρα διαμεσολαβητή</translation>
    </message>
    <message>
        <location line="+7"/>
        <source>SOCKS &amp;Version:</source>
        <translation>SOCKS &amp;Έκδοση:</translation>
    </message>
    <message>
        <location line="+13"/>
        <source>SOCKS version of the proxy (e.g. 5)</source>
        <translation>SOCKS εκδοση του διαμεσολαβητη (e.g. 5)</translation>
    </message>
    <message>
        <location line="+36"/>
        <source>&amp;Window</source>
        <translation>&amp;Παράθυρο</translation>
    </message>
    <message>
        <location line="+6"/>
        <source>Show only a tray icon after minimizing the window.</source>
        <translation>Εμφάνιση  μόνο εικονιδίου στην περιοχή ειδοποιήσεων κατά την ελαχιστοποίηση</translation>
    </message>
    <message>
        <location line="+3"/>
        <source>&amp;Minimize to the tray instead of the taskbar</source>
        <translation>&amp;Ελαχιστοποίηση στην περιοχή ειδοποιήσεων αντί της γραμμής εργασιών</translation>
    </message>
    <message>
        <location line="+7"/>
        <source>Minimize instead of exit the application when the window is closed. When this option is enabled, the application will be closed only after selecting Quit in the menu.</source>
        <translation>Ελαχιστοποίηση αντί για έξοδο κατά το κλείσιμο του παραθύρου</translation>
    </message>
    <message>
        <location line="+3"/>
        <source>M&amp;inimize on close</source>
        <translation>Ε&amp;λαχιστοποίηση κατά το κλείσιμο</translation>
    </message>
    <message>
        <location line="+21"/>
        <source>&amp;Display</source>
        <translation>%Απεικόνιση</translation>
    </message>
    <message>
        <location line="+8"/>
        <source>User Interface &amp;language:</source>
        <translation>Γλώσσα περιβάλλοντος εργασίας: </translation>
    </message>
    <message>
        <location line="+13"/>
        <source>The user interface language can be set here. This setting will take effect after restarting Litecoin.</source>
        <translation>Εδώ μπορεί να ρυθμιστεί η γλώσσα διεπαφής χρήστη. Αυτή η ρύθμιση θα ισχύσει μετά την επανεκκίνηση του Litecoin.</translation>
    </message>
    <message>
        <location line="+11"/>
        <source>&amp;Unit to show amounts in:</source>
        <translation>&amp;Μονάδα μέτρησης:</translation>
    </message>
    <message>
        <location line="+13"/>
        <source>Choose the default subdivision unit to show in the interface and when sending coins.</source>
        <translation>Διαλέξτε την προεπιλεγμένη υποδιαίρεση που θα εμφανίζεται όταν στέλνετε νομίσματα.</translation>
    </message>
    <message>
        <location line="+9"/>
        <source>Whether to show Litecoin addresses in the transaction list or not.</source>
        <translation>Επιλέξτε αν θέλετε να εμφανίζονται οι διευθύνσεις Litecoin στη λίστα συναλλαγών.</translation>
    </message>
    <message>
        <location line="+3"/>
        <source>&amp;Display addresses in transaction list</source>
        <translation>Εμφάνιση διευθύνσεων στη λίστα συναλλαγών</translation>
    </message>
    <message>
        <location line="+71"/>
        <source>&amp;OK</source>
        <translation>&amp;ΟΚ</translation>
    </message>
    <message>
        <location line="+7"/>
        <source>&amp;Cancel</source>
        <translation>&amp;Ακύρωση</translation>
    </message>
    <message>
        <location line="+10"/>
        <source>&amp;Apply</source>
        <translation>&amp;Εφαρμογή</translation>
    </message>
    <message>
        <location filename="../optionsdialog.cpp" line="+53"/>
        <source>default</source>
        <translation>προεπιλογή</translation>
    </message>
    <message>
        <location line="+130"/>
        <source>Confirm options reset</source>
        <translation>Επιβεβαιώση των επιλογων επαναφοράς </translation>
    </message>
    <message>
        <location line="+1"/>
        <source>Some settings may require a client restart to take effect.</source>
        <translation>Για ορισμένες ρυθμίσεις πρεπει η επανεκκίνηση να τεθεί σε ισχύ.</translation>
    </message>
    <message>
        <location line="+0"/>
        <source>Do you want to proceed?</source>
        <translation>Θέλετε να προχωρήσετε;</translation>
    </message>
    <message>
        <location line="+42"/>
        <location line="+9"/>
        <source>Warning</source>
        <translation>Προειδοποίηση</translation>
    </message>
    <message>
        <location line="-9"/>
        <location line="+9"/>
        <source>This setting will take effect after restarting Litecoin.</source>
        <translation>Αυτή η ρύθμιση θα ισχύσει μετά την επανεκκίνηση του Litecoin.</translation>
    </message>
    <message>
        <location line="+29"/>
        <source>The supplied proxy address is invalid.</source>
        <translation>Δεν είναι έγκυρη η διεύθυνση διαμεσολαβητή</translation>
    </message>
</context>
<context>
    <name>OverviewPage</name>
    <message>
        <location filename="../forms/overviewpage.ui" line="+14"/>
        <source>Form</source>
        <translation>Φόρμα</translation>
    </message>
    <message>
        <location line="+50"/>
        <location line="+166"/>
<<<<<<< HEAD
        <source>The displayed information may be out of date. Your wallet automatically synchronizes with the Litecoin network after a connection is established, but this process has not completed yet.</source>
        <translation type="unfinished"/>
=======
        <source>The displayed information may be out of date. Your wallet automatically synchronizes with the Bitcoin network after a connection is established, but this process has not completed yet.</source>
        <translation>Οι πληροφορίες που εμφανίζονται μπορεί να είναι ξεπερασμένες. Το πορτοφόλι σας συγχρονίζεται αυτόματα με το δίκτυο Bitcoin μετά από μια σύνδεση, αλλά αυτή η διαδικασία δεν έχει ακόμη ολοκληρωθεί. </translation>
>>>>>>> 36dc41f4
    </message>
    <message>
        <location line="-124"/>
        <source>Balance:</source>
        <translation>Υπόλοιπο</translation>
    </message>
    <message>
        <location line="+29"/>
        <source>Unconfirmed:</source>
        <translation>Ανεπιβεβαίωτες</translation>
    </message>
    <message>
        <location line="-78"/>
        <source>Wallet</source>
        <translation>Πορτοφόλι</translation>
    </message>
    <message>
        <location line="+107"/>
        <source>Immature:</source>
        <translation>Ανώριμος</translation>
    </message>
    <message>
        <location line="+13"/>
        <source>Mined balance that has not yet matured</source>
        <translation>Εξορυγμενο υπόλοιπο που δεν έχει ακόμα ωριμάσει </translation>
    </message>
    <message>
        <location line="+46"/>
        <source>&lt;b&gt;Recent transactions&lt;/b&gt;</source>
        <translation>&lt;b&gt;Πρόσφατες συναλλαγές&lt;/b&gt;</translation>
    </message>
    <message>
        <location line="-101"/>
        <source>Your current balance</source>
        <translation>Το τρέχον υπόλοιπο</translation>
    </message>
    <message>
        <location line="+29"/>
        <source>Total of transactions that have yet to be confirmed, and do not yet count toward the current balance</source>
        <translation>Το άθροισμα των συναλλαγών που δεν έχουν ακόμα επιβεβαιωθεί και δεν προσμετρώνται στο τρέχον υπόλοιπό σας</translation>
    </message>
    <message>
        <location filename="../overviewpage.cpp" line="+116"/>
        <location line="+1"/>
        <source>out of sync</source>
        <translation>εκτός συγχρονισμού</translation>
    </message>
</context>
<context>
    <name>PaymentServer</name>
    <message>
        <location filename="../paymentserver.cpp" line="+107"/>
<<<<<<< HEAD
        <source>Cannot start litecoin: click-to-pay handler</source>
        <translation type="unfinished"/>
=======
        <source>Cannot start bitcoin: click-to-pay handler</source>
        <translation>Δεν είναι δυνατή η εκκίνηση του Bitcoin: click-to-pay handler</translation>
>>>>>>> 36dc41f4
    </message>
</context>
<context>
    <name>QRCodeDialog</name>
    <message>
        <location filename="../forms/qrcodedialog.ui" line="+14"/>
        <source>QR Code Dialog</source>
        <translation>Κώδικας QR</translation>
    </message>
    <message>
        <location line="+59"/>
        <source>Request Payment</source>
        <translation>Αίτηση πληρωμής</translation>
    </message>
    <message>
        <location line="+56"/>
        <source>Amount:</source>
        <translation>Ποσό:</translation>
    </message>
    <message>
        <location line="-44"/>
        <source>Label:</source>
        <translation>Επιγραφή:</translation>
    </message>
    <message>
        <location line="+19"/>
        <source>Message:</source>
        <translation>Μήνυμα:</translation>
    </message>
    <message>
        <location line="+71"/>
        <source>&amp;Save As...</source>
        <translation>&amp;Αποθήκευση ως...</translation>
    </message>
    <message>
        <location filename="../qrcodedialog.cpp" line="+62"/>
        <source>Error encoding URI into QR Code.</source>
        <translation>Σφάλμα κατά την κωδικοποίηση του URI σε κώδικα QR</translation>
    </message>
    <message>
        <location line="+40"/>
        <source>The entered amount is invalid, please check.</source>
        <translation>Το αναγραφόμενο ποσό δεν είναι έγκυρο, παρακαλούμε να το ελέγξετε.</translation>
    </message>
    <message>
        <location line="+23"/>
        <source>Resulting URI too long, try to reduce the text for label / message.</source>
        <translation>Το αποτέλεσμα της διεύθυνσης είναι πολύ μεγάλο. Μειώστε το μέγεθος για το κείμενο της ετικέτας/ μηνύματος.</translation>
    </message>
    <message>
        <location line="+25"/>
        <source>Save QR Code</source>
        <translation>Αποθήκευση κώδικα QR</translation>
    </message>
    <message>
        <location line="+0"/>
        <source>PNG Images (*.png)</source>
        <translation>Εικόνες PNG (*.png)</translation>
    </message>
</context>
<context>
    <name>RPCConsole</name>
    <message>
        <location filename="../forms/rpcconsole.ui" line="+46"/>
        <source>Client name</source>
        <translation>Όνομα Πελάτη</translation>
    </message>
    <message>
        <location line="+10"/>
        <location line="+23"/>
        <location line="+26"/>
        <location line="+23"/>
        <location line="+23"/>
        <location line="+36"/>
        <location line="+53"/>
        <location line="+23"/>
        <location line="+23"/>
        <location filename="../rpcconsole.cpp" line="+339"/>
        <source>N/A</source>
        <translation>Μη διαθέσιμο</translation>
    </message>
    <message>
        <location line="-217"/>
        <source>Client version</source>
        <translation>Έκδοση Πελάτη</translation>
    </message>
    <message>
        <location line="-45"/>
        <source>&amp;Information</source>
        <translation>&amp;Πληροφορία</translation>
    </message>
    <message>
        <location line="+68"/>
        <source>Using OpenSSL version</source>
        <translation>Χρησιμοποιηση της OpenSSL εκδοσης</translation>
    </message>
    <message>
        <location line="+49"/>
        <source>Startup time</source>
        <translation>Χρόνος εκκίνησης</translation>
    </message>
    <message>
        <location line="+29"/>
        <source>Network</source>
        <translation>Δίκτυο</translation>
    </message>
    <message>
        <location line="+7"/>
        <source>Number of connections</source>
        <translation>Αριθμός συνδέσεων</translation>
    </message>
    <message>
        <location line="+23"/>
        <source>On testnet</source>
        <translation>Στο testnet</translation>
    </message>
    <message>
        <location line="+23"/>
        <source>Block chain</source>
        <translation>αλυσίδα εμποδισμού</translation>
    </message>
    <message>
        <location line="+7"/>
        <source>Current number of blocks</source>
        <translation>Τρέχον αριθμός μπλοκ</translation>
    </message>
    <message>
        <location line="+23"/>
        <source>Estimated total blocks</source>
        <translation>Κατ&apos; εκτίμηση συνολικά μπλοκς</translation>
    </message>
    <message>
        <location line="+23"/>
        <source>Last block time</source>
        <translation>Χρόνος τελευταίου μπλοκ</translation>
    </message>
    <message>
        <location line="+52"/>
        <source>&amp;Open</source>
        <translation>&amp;Άνοιγμα</translation>
    </message>
    <message>
        <location line="+16"/>
        <source>Command-line options</source>
        <translation>επιλογής γραμμής εντολών</translation>
    </message>
    <message>
        <location line="+7"/>
<<<<<<< HEAD
        <source>Show the Litecoin-Qt help message to get a list with possible Litecoin command-line options.</source>
        <translation type="unfinished"/>
=======
        <source>Show the Bitcoin-Qt help message to get a list with possible Bitcoin command-line options.</source>
        <translation>Εμφανιση του Bitcoin-Qt μήνυματος βοήθειας για να πάρετε μια λίστα με τις πιθανές επιλογές Bitcoin γραμμής εντολών.</translation>
>>>>>>> 36dc41f4
    </message>
    <message>
        <location line="+3"/>
        <source>&amp;Show</source>
        <translation>&amp;Εμφάνιση</translation>
    </message>
    <message>
        <location line="+24"/>
        <source>&amp;Console</source>
        <translation>&amp;Κονσόλα</translation>
    </message>
    <message>
        <location line="-260"/>
        <source>Build date</source>
        <translation>Ημερομηνία κατασκευής</translation>
    </message>
    <message>
        <location line="-104"/>
<<<<<<< HEAD
        <source>Litecoin - Debug window</source>
        <translation type="unfinished"/>
    </message>
    <message>
        <location line="+25"/>
        <source>Litecoin Core</source>
        <translation type="unfinished"/>
=======
        <source>Bitcoin - Debug window</source>
        <translation>Bitcoin - Παράθυρο αποσφαλμάτωσης</translation>
    </message>
    <message>
        <location line="+25"/>
        <source>Bitcoin Core</source>
        <translation>Bitcoin Core</translation>
>>>>>>> 36dc41f4
    </message>
    <message>
        <location line="+279"/>
        <source>Debug log file</source>
        <translation>Αρχείο καταγραφής εντοπισμού σφαλμάτων </translation>
    </message>
    <message>
        <location line="+7"/>
<<<<<<< HEAD
        <source>Open the Litecoin debug log file from the current data directory. This can take a few seconds for large log files.</source>
        <translation type="unfinished"/>
=======
        <source>Open the Bitcoin debug log file from the current data directory. This can take a few seconds for large log files.</source>
        <translation>Ανοίξτε το αρχείο καταγραφής εντοπισμού σφαλμάτων από τον τρέχοντα κατάλογο δεδομένων. Αυτό μπορεί να πάρει μερικά δευτερόλεπτα για τα μεγάλα αρχεία καταγραφής. </translation>
>>>>>>> 36dc41f4
    </message>
    <message>
        <location line="+102"/>
        <source>Clear console</source>
        <translation>Καθαρισμός κονσόλας</translation>
    </message>
    <message>
        <location filename="../rpcconsole.cpp" line="-30"/>
<<<<<<< HEAD
        <source>Welcome to the Litecoin RPC console.</source>
        <translation type="unfinished"/>
=======
        <source>Welcome to the Bitcoin RPC console.</source>
        <translation>Καλώς ήρθατε στην Bitcoin RPC κονσόλα.</translation>
>>>>>>> 36dc41f4
    </message>
    <message>
        <location line="+1"/>
        <source>Use up and down arrows to navigate history, and &lt;b&gt;Ctrl-L&lt;/b&gt; to clear screen.</source>
        <translation>Χρησιμοποιήστε το πάνω και κάτω βέλος για να περιηγηθείτε στο ιστορικο, και &lt;b&gt;Ctrl-L&lt;/b&gt; για εκκαθαριση οθονης.</translation>
    </message>
    <message>
        <location line="+1"/>
        <source>Type &lt;b&gt;help&lt;/b&gt; for an overview of available commands.</source>
        <translation>Γράψτε &lt;b&gt;βοήθεια&lt;/b&gt; για μια επισκόπηση των διαθέσιμων εντολών</translation>
    </message>
</context>
<context>
    <name>SendCoinsDialog</name>
    <message>
        <location filename="../forms/sendcoinsdialog.ui" line="+14"/>
        <location filename="../sendcoinsdialog.cpp" line="+124"/>
        <location line="+5"/>
        <location line="+5"/>
        <location line="+5"/>
        <location line="+6"/>
        <location line="+5"/>
        <location line="+5"/>
        <source>Send Coins</source>
        <translation>Αποστολή νομισμάτων</translation>
    </message>
    <message>
        <location line="+50"/>
        <source>Send to multiple recipients at once</source>
        <translation>Αποστολή σε πολλούς αποδέκτες ταυτόχρονα</translation>
    </message>
    <message>
        <location line="+3"/>
        <source>Add &amp;Recipient</source>
        <translation>&amp;Προσθήκη αποδέκτη</translation>
    </message>
    <message>
        <location line="+20"/>
        <source>Remove all transaction fields</source>
        <translation>Διαγραφή όλων των πεδίων συναλλαγής</translation>
    </message>
    <message>
        <location line="+3"/>
        <source>Clear &amp;All</source>
        <translation>Καθαρισμός &amp;Όλων</translation>
    </message>
    <message>
        <location line="+22"/>
        <source>Balance:</source>
        <translation>Υπόλοιπο:</translation>
    </message>
    <message>
        <location line="+10"/>
        <source>123.456 BTC</source>
        <translation>123,456 BTC</translation>
    </message>
    <message>
        <location line="+31"/>
        <source>Confirm the send action</source>
        <translation>Επιβεβαίωση αποστολής</translation>
    </message>
    <message>
        <location line="+3"/>
        <source>S&amp;end</source>
        <translation>Αποστολη</translation>
    </message>
    <message>
        <location filename="../sendcoinsdialog.cpp" line="-59"/>
        <source>&lt;b&gt;%1&lt;/b&gt; to %2 (%3)</source>
        <translation>&lt;b&gt;%1&lt;/b&gt; σε %2 (%3)</translation>
    </message>
    <message>
        <location line="+5"/>
        <source>Confirm send coins</source>
        <translation>Επιβεβαίωση αποστολής νομισμάτων</translation>
    </message>
    <message>
        <location line="+1"/>
        <source>Are you sure you want to send %1?</source>
        <translation>Είστε βέβαιοι για την αποστολή %1;</translation>
    </message>
    <message>
        <location line="+0"/>
        <source> and </source>
        <translation>και</translation>
    </message>
    <message>
        <location line="+23"/>
        <source>The recipient address is not valid, please recheck.</source>
        <translation>Η διεύθυνση του αποδέκτη δεν είναι σωστή. Παρακαλώ ελέγξτε ξανά.</translation>
    </message>
    <message>
        <location line="+5"/>
        <source>The amount to pay must be larger than 0.</source>
        <translation>Το ποσό πληρωμής πρέπει να είναι μεγαλύτερο από 0.</translation>
    </message>
    <message>
        <location line="+5"/>
        <source>The amount exceeds your balance.</source>
        <translation>Το ποσό ξεπερνάει το διαθέσιμο υπόλοιπο</translation>
    </message>
    <message>
        <location line="+5"/>
        <source>The total exceeds your balance when the %1 transaction fee is included.</source>
        <translation>Το σύνολο υπερβαίνει το υπόλοιπό σας όταν συμπεριληφθεί και η αμοιβή %1</translation>
    </message>
    <message>
        <location line="+6"/>
        <source>Duplicate address found, can only send to each address once per send operation.</source>
        <translation>Βρέθηκε η ίδια διεύθυνση δύο φορές. Επιτρέπεται μία μόνο εγγραφή για κάθε διεύθυνση, σε κάθε διαδικασία αποστολής.</translation>
    </message>
    <message>
        <location line="+5"/>
        <source>Error: Transaction creation failed!</source>
        <translation>Σφάλμα: Η δημιουργία της συναλλαγής απέτυχε</translation>
    </message>
    <message>
        <location line="+5"/>
        <source>Error: The transaction was rejected. This might happen if some of the coins in your wallet were already spent, such as if you used a copy of wallet.dat and coins were spent in the copy but not marked as spent here.</source>
        <translation>Σφάλμα: Η συναλλαγή απερρίφθη. Αυτό ενδέχεται να συμβαίνει αν κάποια από τα νομίσματα έχουν ήδη ξοδευθεί, όπως αν χρησιμοποιήσατε αντίγραφο του wallet.dat και τα νομίσματα ξοδεύθηκαν εκεί.</translation>
    </message>
</context>
<context>
    <name>SendCoinsEntry</name>
    <message>
        <location filename="../forms/sendcoinsentry.ui" line="+14"/>
        <source>Form</source>
        <translation>Φόρμα</translation>
    </message>
    <message>
        <location line="+15"/>
        <source>A&amp;mount:</source>
        <translation>&amp;Ποσό:</translation>
    </message>
    <message>
        <location line="+13"/>
        <source>Pay &amp;To:</source>
        <translation>Πληρωμή &amp;σε:</translation>
    </message>
    <message>
        <location line="+34"/>
        <source>The address to send the payment to (e.g. 1NS17iag9jJgTHD1VXjvLCEnZuQ3rJDE9L)</source>
        <translation>Διεύθυνση αποστολής της πληρωμής  (e.g. 1NS17iag9jJgTHD1VXjvLCEnZuQ3rJDE9L)</translation>
    </message>
    <message>
        <location line="+60"/>
        <location filename="../sendcoinsentry.cpp" line="+26"/>
        <source>Enter a label for this address to add it to your address book</source>
        <translation>Εισάγετε μια επιγραφή για αυτή τη διεύθυνση ώστε να καταχωρηθεί στο βιβλίο διευθύνσεων</translation>
    </message>
    <message>
        <location line="-78"/>
        <source>&amp;Label:</source>
        <translation>&amp;Επιγραφή</translation>
    </message>
    <message>
        <location line="+28"/>
        <source>Choose address from address book</source>
        <translation>Επιλογή διεύθυνσης από το βιβλίο διευθύνσεων</translation>
    </message>
    <message>
        <location line="+10"/>
        <source>Alt+A</source>
        <translation>Alt+A</translation>
    </message>
    <message>
        <location line="+7"/>
        <source>Paste address from clipboard</source>
        <translation>Επικόλληση διεύθυνσης από το πρόχειρο</translation>
    </message>
    <message>
        <location line="+10"/>
        <source>Alt+P</source>
        <translation>Alt+P</translation>
    </message>
    <message>
        <location line="+7"/>
        <source>Remove this recipient</source>
        <translation>Αφαίρεση αποδέκτη</translation>
    </message>
    <message>
        <location filename="../sendcoinsentry.cpp" line="+1"/>
        <source>Enter a Litecoin address (e.g. 1NS17iag9jJgTHD1VXjvLCEnZuQ3rJDE9L)</source>
        <translation>Εισάγετε μια διεύθυνση Litecoin (π.χ. 1NS17iag9jJgTHD1VXjvLCEnZuQ3rJDE9L)</translation>
    </message>
</context>
<context>
    <name>SignVerifyMessageDialog</name>
    <message>
        <location filename="../forms/signverifymessagedialog.ui" line="+14"/>
        <source>Signatures - Sign / Verify a Message</source>
        <translation>Υπογραφές - Είσοδος / Επαλήθευση μήνυματος </translation>
    </message>
    <message>
        <location line="+13"/>
        <source>&amp;Sign Message</source>
        <translation>&amp;Υπογραφή Μηνύματος</translation>
    </message>
    <message>
        <location line="+6"/>
        <source>You can sign messages with your addresses to prove you own them. Be careful not to sign anything vague, as phishing attacks may try to trick you into signing your identity over to them. Only sign fully-detailed statements you agree to.</source>
        <translation>Μπορείτε να υπογράφετε μηνύματα με τις διευθύνσεις σας, ώστε ν&apos; αποδεικνύετε πως αυτές σας ανήκουν. Αποφεύγετε να υπογράφετε κάτι αόριστο καθώς ενδέχεται να εξαπατηθείτε. Υπογράφετε μόνο πλήρης δηλώσεις με τις οποίες συμφωνείτε.</translation>
    </message>
    <message>
        <location line="+18"/>
        <source>The address to sign the message with (e.g. 1NS17iag9jJgTHD1VXjvLCEnZuQ3rJDE9L)</source>
        <translation>Εισάγετε μια διεύθυνση Litecoin (π.χ. 1NS17iag9jJgTHD1VXjvLCEnZuQ3rJDE9L)</translation>
    </message>
    <message>
        <location line="+10"/>
        <location line="+213"/>
        <source>Choose an address from the address book</source>
        <translation>Επιλογή διεύθυνσης από το βιβλίο διευθύνσεων</translation>
    </message>
    <message>
        <location line="-203"/>
        <location line="+213"/>
        <source>Alt+A</source>
        <translation>Alt+A</translation>
    </message>
    <message>
        <location line="-203"/>
        <source>Paste address from clipboard</source>
        <translation>Επικόλληση διεύθυνσης από το βιβλίο διευθύνσεων</translation>
    </message>
    <message>
        <location line="+10"/>
        <source>Alt+P</source>
        <translation>Alt+P</translation>
    </message>
    <message>
        <location line="+12"/>
        <source>Enter the message you want to sign here</source>
        <translation>Εισάγετε εδώ το μήνυμα που θέλετε να υπογράψετε</translation>
    </message>
    <message>
        <location line="+7"/>
        <source>Signature</source>
        <translation>Υπογραφή</translation>
    </message>
    <message>
        <location line="+27"/>
        <source>Copy the current signature to the system clipboard</source>
        <translation>Αντέγραφη της επιλεγμενης διεύθυνσης στο πρόχειρο του συστηματος</translation>
    </message>
    <message>
        <location line="+21"/>
        <source>Sign the message to prove you own this Litecoin address</source>
        <translation>Υπογράψτε ένα μήνυμα για ν&apos; αποδείξετε πως σας ανήκει μια συγκεκριμένη διεύθυνση Litecoin</translation>
    </message>
    <message>
        <location line="+3"/>
        <source>Sign &amp;Message</source>
        <translation>Υπογραφη μήνυματος</translation>
    </message>
    <message>
        <location line="+14"/>
        <source>Reset all sign message fields</source>
        <translation>Επαναφορά όλων των πεδίων μήνυματος</translation>
    </message>
    <message>
        <location line="+3"/>
        <location line="+146"/>
        <source>Clear &amp;All</source>
        <translation>Καθαρισμός &amp;Όλων</translation>
    </message>
    <message>
        <location line="-87"/>
        <source>&amp;Verify Message</source>
        <translation>&amp;Επιβεβαίωση μηνύματος</translation>
    </message>
    <message>
        <location line="+6"/>
        <source>Enter the signing address, message (ensure you copy line breaks, spaces, tabs, etc. exactly) and signature below to verify the message. Be careful not to read more into the signature than what is in the signed message itself, to avoid being tricked by a man-in-the-middle attack.</source>
        <translation>Πληκτρολογήστε την υπογραφή διεύθυνσης, μήνυμα (βεβαιωθείτε ότι έχετε αντιγράψει τις αλλαγές γραμμής, κενά, tabs, κ.λπ. ακριβώς) και την υπογραφή παρακάτω, για να ελέγξει το μήνυμα. Να είστε προσεκτικοί για να μην διαβάσετε περισσότερα στην υπογραφή ό, τι είναι στην υπογραφή ίδιο το μήνυμα , για να μην εξαπατηθούν από έναν άνθρωπο -in - the-middle επίθεση.</translation>
    </message>
    <message>
        <location line="+21"/>
        <source>The address the message was signed with (e.g. 1NS17iag9jJgTHD1VXjvLCEnZuQ3rJDE9L)</source>
        <translation>Εισάγετε μια διεύθυνση Litecoin (π.χ. 1NS17iag9jJgTHD1VXjvLCEnZuQ3rJDE9L)</translation>
    </message>
    <message>
        <location line="+40"/>
<<<<<<< HEAD
        <source>Verify the message to ensure it was signed with the specified Litecoin address</source>
        <translation type="unfinished"/>
=======
        <source>Verify the message to ensure it was signed with the specified Bitcoin address</source>
        <translation>Υπογράψτε ένα μήνυμα για ν&apos; αποδείξετε πως υπογραφθηκε απο μια συγκεκριμένη διεύθυνση Bitcoin</translation>
>>>>>>> 36dc41f4
    </message>
    <message>
        <location line="+3"/>
        <source>Verify &amp;Message</source>
        <translation>Επιβεβαίωση μηνύματος</translation>
    </message>
    <message>
        <location line="+14"/>
        <source>Reset all verify message fields</source>
        <translation>Επαναφορά όλων επαλήθευμενων πεδίων μήνυματος </translation>
    </message>
    <message>
        <location filename="../signverifymessagedialog.cpp" line="+27"/>
        <location line="+3"/>
        <source>Enter a Litecoin address (e.g. 1NS17iag9jJgTHD1VXjvLCEnZuQ3rJDE9L)</source>
        <translation>Εισάγετε μια διεύθυνση Litecoin (π.χ. 1NS17iag9jJgTHD1VXjvLCEnZuQ3rJDE9L)</translation>
    </message>
    <message>
        <location line="-2"/>
        <source>Click &quot;Sign Message&quot; to generate signature</source>
        <translation>Κάντε κλικ στο &quot;Υπογραφή Μηνύματος&quot; για να λάβετε την υπογραφή</translation>
    </message>
    <message>
        <location line="+3"/>
        <source>Enter Litecoin signature</source>
        <translation>Εισαγωγή υπογραφής Litecoin</translation>
    </message>
    <message>
        <location line="+82"/>
        <location line="+81"/>
        <source>The entered address is invalid.</source>
        <translation>Η διεύθυνση που εισήχθη είναι λάθος.</translation>
    </message>
    <message>
        <location line="-81"/>
        <location line="+8"/>
        <location line="+73"/>
        <location line="+8"/>
        <source>Please check the address and try again.</source>
        <translation>Παρακαλούμε ελέγξτε την διεύθυνση και δοκιμάστε ξανά.</translation>
    </message>
    <message>
        <location line="-81"/>
        <location line="+81"/>
        <source>The entered address does not refer to a key.</source>
        <translation>Η διεύθυνση που έχει εισαχθεί δεν αναφέρεται σε ένα πλήκτρο.</translation>
    </message>
    <message>
        <location line="-73"/>
        <source>Wallet unlock was cancelled.</source>
        <translation>το ξεκλείδωμα του πορτοφολιού απέτυχε</translation>
    </message>
    <message>
        <location line="+8"/>
        <source>Private key for the entered address is not available.</source>
        <translation>Το προσωπικό κλειδί εισαγμενης διευθυνσης δεν είναι διαθέσιμο.</translation>
    </message>
    <message>
        <location line="+12"/>
        <source>Message signing failed.</source>
        <translation>Η υπογραφή του μηνύματος απέτυχε.</translation>
    </message>
    <message>
        <location line="+5"/>
        <source>Message signed.</source>
        <translation>Μήνυμα υπεγράφη.</translation>
    </message>
    <message>
        <location line="+59"/>
        <source>The signature could not be decoded.</source>
        <translation>Η υπογραφή δεν μπόρεσε να αποκρυπτογραφηθεί.</translation>
    </message>
    <message>
        <location line="+0"/>
        <location line="+13"/>
        <source>Please check the signature and try again.</source>
        <translation>Παρακαλούμε ελέγξτε την υπογραφή και δοκιμάστε ξανά.</translation>
    </message>
    <message>
        <location line="+0"/>
        <source>The signature did not match the message digest.</source>
        <translation>Η υπογραφή δεν ταιριάζει με το μήνυμα. </translation>
    </message>
    <message>
        <location line="+7"/>
        <source>Message verification failed.</source>
        <translation>Η επιβεβαίωση του μηνύματος απέτυχε</translation>
    </message>
    <message>
        <location line="+5"/>
        <source>Message verified.</source>
        <translation>Μήνυμα επιβεβαιώθηκε.</translation>
    </message>
</context>
<context>
    <name>SplashScreen</name>
    <message>
        <location filename="../splashscreen.cpp" line="+22"/>
<<<<<<< HEAD
        <source>The Litecoin developers</source>
        <translation type="unfinished"/>
=======
        <source>The Bitcoin developers</source>
        <translation>Οι Bitcoin προγραμματιστές </translation>
>>>>>>> 36dc41f4
    </message>
    <message>
        <location line="+1"/>
        <source>[testnet]</source>
        <translation>[testnet]</translation>
    </message>
</context>
<context>
    <name>TransactionDesc</name>
    <message>
        <location filename="../transactiondesc.cpp" line="+20"/>
        <source>Open until %1</source>
        <translation>Ανοιχτό μέχρι %1</translation>
    </message>
    <message>
        <location line="+6"/>
        <source>%1/offline</source>
        <translation>%1/χωρίς σύνδεση;</translation>
    </message>
    <message>
        <location line="+2"/>
        <source>%1/unconfirmed</source>
        <translation>%1/χωρίς επιβεβαίωση</translation>
    </message>
    <message>
        <location line="+2"/>
        <source>%1 confirmations</source>
        <translation>%1 επιβεβαιώσεις</translation>
    </message>
    <message>
        <location line="+18"/>
        <source>Status</source>
        <translation>Κατάσταση</translation>
    </message>
    <message numerus="yes">
        <location line="+7"/>
        <source>, broadcast through %n node(s)</source>
        <translation><numerusform>, έχει μεταδοθεί μέσω %n κόμβων</numerusform><numerusform>, έχει μεταδοθεί μέσω %n κόμβων</numerusform></translation>
    </message>
    <message>
        <location line="+4"/>
        <source>Date</source>
        <translation>Ημερομηνία</translation>
    </message>
    <message>
        <location line="+7"/>
        <source>Source</source>
        <translation>Πηγή</translation>
    </message>
    <message>
        <location line="+0"/>
        <source>Generated</source>
        <translation>Δημιουργία </translation>
    </message>
    <message>
        <location line="+5"/>
        <location line="+17"/>
        <source>From</source>
        <translation>Από</translation>
    </message>
    <message>
        <location line="+1"/>
        <location line="+22"/>
        <location line="+58"/>
        <source>To</source>
        <translation>Προς</translation>
    </message>
    <message>
        <location line="-77"/>
        <location line="+2"/>
        <source>own address</source>
        <translation> δική σας διεύθυνση </translation>
    </message>
    <message>
        <location line="-2"/>
        <source>label</source>
        <translation>eπιγραφή</translation>
    </message>
    <message>
        <location line="+37"/>
        <location line="+12"/>
        <location line="+45"/>
        <location line="+17"/>
        <location line="+30"/>
        <source>Credit</source>
        <translation>Πίστωση </translation>
    </message>
    <message numerus="yes">
        <location line="-102"/>
        <source>matures in %n more block(s)</source>
        <translation><numerusform>ωρίμανση σε %n επιπλέον μπλοκ</numerusform><numerusform>ωρίμανση σε %n επιπλέον μπλοκ</numerusform></translation>
    </message>
    <message>
        <location line="+2"/>
        <source>not accepted</source>
        <translation>μη αποδεκτό</translation>
    </message>
    <message>
        <location line="+44"/>
        <location line="+8"/>
        <location line="+15"/>
        <location line="+30"/>
        <source>Debit</source>
        <translation>Debit</translation>
    </message>
    <message>
        <location line="-39"/>
        <source>Transaction fee</source>
        <translation>Τέλος συναλλαγής </translation>
    </message>
    <message>
        <location line="+16"/>
        <source>Net amount</source>
        <translation>Καθαρό ποσό</translation>
    </message>
    <message>
        <location line="+6"/>
        <source>Message</source>
        <translation>Μήνυμα</translation>
    </message>
    <message>
        <location line="+2"/>
        <source>Comment</source>
        <translation>Σχόλιο:</translation>
    </message>
    <message>
        <location line="+2"/>
        <source>Transaction ID</source>
        <translation>ID Συναλλαγής:</translation>
    </message>
    <message>
        <location line="+3"/>
        <source>Generated coins must mature 120 blocks before they can be spent. When you generated this block, it was broadcast to the network to be added to the block chain. If it fails to get into the chain, its state will change to &quot;not accepted&quot; and it won&apos;t be spendable. This may occasionally happen if another node generates a block within a few seconds of yours.</source>
        <translation>Πρέπει να περιμένετε 120 μπλοκ πριν μπορέσετε να χρησιμοποιήσετε τα νομίσματα που έχετε δημιουργήσει. Το μπλοκ που δημιουργήσατε μεταδόθηκε στο δίκτυο για να συμπεριληφθεί στην αλυσίδα των μπλοκ. Αν δεν μπει σε αυτή θα μετατραπεί σε &quot;μη αποδεκτό&quot; και δε θα μπορεί να καταναλωθεί. Αυτό συμβαίνει σπάνια όταν κάποιος άλλος κόμβος δημιουργήσει ένα μπλοκ λίγα δευτερόλεπτα πριν από εσάς.</translation>
    </message>
    <message>
        <location line="+7"/>
        <source>Debug information</source>
        <translation>Πληροφορίες αποσφαλμάτωσης</translation>
    </message>
    <message>
        <location line="+8"/>
        <source>Transaction</source>
        <translation>Συναλλαγή</translation>
    </message>
    <message>
        <location line="+3"/>
        <source>Inputs</source>
        <translation>εισροές </translation>
    </message>
    <message>
        <location line="+23"/>
        <source>Amount</source>
        <translation>Ποσό</translation>
    </message>
    <message>
        <location line="+1"/>
        <source>true</source>
        <translation>αληθής</translation>
    </message>
    <message>
        <location line="+0"/>
        <source>false</source>
        <translation>αναληθής </translation>
    </message>
    <message>
        <location line="-209"/>
        <source>, has not been successfully broadcast yet</source>
        <translation>, δεν έχει ακόμα μεταδοθεί μ&apos; επιτυχία</translation>
    </message>
    <message numerus="yes">
        <location line="-35"/>
        <source>Open for %n more block(s)</source>
        <translation><numerusform>Ανοιχτό για %n μπλοκ</numerusform><numerusform>Ανοιχτό για %n μπλοκ</numerusform></translation>
    </message>
    <message>
        <location line="+70"/>
        <source>unknown</source>
        <translation>άγνωστο</translation>
    </message>
</context>
<context>
    <name>TransactionDescDialog</name>
    <message>
        <location filename="../forms/transactiondescdialog.ui" line="+14"/>
        <source>Transaction details</source>
        <translation>Λεπτομέρειες συναλλαγής</translation>
    </message>
    <message>
        <location line="+6"/>
        <source>This pane shows a detailed description of the transaction</source>
        <translation>Αυτό το παράθυρο δείχνει μια λεπτομερή περιγραφή της συναλλαγής</translation>
    </message>
</context>
<context>
    <name>TransactionTableModel</name>
    <message>
        <location filename="../transactiontablemodel.cpp" line="+225"/>
        <source>Date</source>
        <translation>Ημερομηνία</translation>
    </message>
    <message>
        <location line="+0"/>
        <source>Type</source>
        <translation>Τύπος</translation>
    </message>
    <message>
        <location line="+0"/>
        <source>Address</source>
        <translation>Διεύθυνση</translation>
    </message>
    <message>
        <location line="+0"/>
        <source>Amount</source>
        <translation>Ποσό</translation>
    </message>
    <message numerus="yes">
        <location line="+57"/>
        <source>Open for %n more block(s)</source>
        <translation><numerusform>Ανοιχτό για %n μπλοκ</numerusform><numerusform>Ανοιχτό για %n μπλοκ</numerusform></translation>
    </message>
    <message>
        <location line="+3"/>
        <source>Open until %1</source>
        <translation>Ανοιχτό μέχρι %1</translation>
    </message>
    <message>
        <location line="+3"/>
        <source>Offline (%1 confirmations)</source>
        <translation>Χωρίς σύνδεση (%1 επικυρώσεις)</translation>
    </message>
    <message>
        <location line="+3"/>
        <source>Unconfirmed (%1 of %2 confirmations)</source>
        <translation>Χωρίς επιβεβαίωση (%1 από %2 επικυρώσεις)</translation>
    </message>
    <message>
        <location line="+3"/>
        <source>Confirmed (%1 confirmations)</source>
        <translation>Επικυρωμένη (%1 επικυρώσεις)</translation>
    </message>
    <message numerus="yes">
        <location line="+8"/>
        <source>Mined balance will be available when it matures in %n more block(s)</source>
        <translation><numerusform>Το υπόλοιπο από την εξόρυξη θα είναι διαθέσιμο μετά από %n μπλοκ</numerusform><numerusform>Το υπόλοιπο από την εξόρυξη θα είναι διαθέσιμο μετά από %n μπλοκ</numerusform></translation>
    </message>
    <message>
        <location line="+5"/>
        <source>This block was not received by any other nodes and will probably not be accepted!</source>
        <translation>Αυτό το μπλοκ δεν έχει παραληφθεί από κανέναν άλλο κόμβο και κατά πάσα πιθανότητα θα απορριφθεί!</translation>
    </message>
    <message>
        <location line="+3"/>
        <source>Generated but not accepted</source>
        <translation>Δημιουργήθηκε αλλά απορρίφθηκε</translation>
    </message>
    <message>
        <location line="+43"/>
        <source>Received with</source>
        <translation>Παραλαβή με</translation>
    </message>
    <message>
        <location line="+2"/>
        <source>Received from</source>
        <translation>Ελήφθη από</translation>
    </message>
    <message>
        <location line="+3"/>
        <source>Sent to</source>
        <translation>Αποστολή προς</translation>
    </message>
    <message>
        <location line="+2"/>
        <source>Payment to yourself</source>
        <translation>Πληρωμή προς εσάς</translation>
    </message>
    <message>
        <location line="+2"/>
        <source>Mined</source>
        <translation>Εξόρυξη</translation>
    </message>
    <message>
        <location line="+38"/>
        <source>(n/a)</source>
        <translation>(δ/α)</translation>
    </message>
    <message>
        <location line="+199"/>
        <source>Transaction status. Hover over this field to show number of confirmations.</source>
        <translation>Κατάσταση συναλλαγής. Πηγαίνετε το ποντίκι πάνω από αυτό το πεδίο για να δείτε τον αριθμό των επικυρώσεων</translation>
    </message>
    <message>
        <location line="+2"/>
        <source>Date and time that the transaction was received.</source>
        <translation>Ημερομηνία κι ώρα λήψης της συναλλαγής.</translation>
    </message>
    <message>
        <location line="+2"/>
        <source>Type of transaction.</source>
        <translation>Είδος συναλλαγής.</translation>
    </message>
    <message>
        <location line="+2"/>
        <source>Destination address of transaction.</source>
        <translation>Διεύθυνση αποστολής της συναλλαγής.</translation>
    </message>
    <message>
        <location line="+2"/>
        <source>Amount removed from or added to balance.</source>
        <translation>Ποσό που αφαιρέθηκε ή προστέθηκε στο υπόλοιπο.</translation>
    </message>
</context>
<context>
    <name>TransactionView</name>
    <message>
        <location filename="../transactionview.cpp" line="+52"/>
        <location line="+16"/>
        <source>All</source>
        <translation>Όλα</translation>
    </message>
    <message>
        <location line="-15"/>
        <source>Today</source>
        <translation>Σήμερα</translation>
    </message>
    <message>
        <location line="+1"/>
        <source>This week</source>
        <translation>Αυτή την εβδομάδα</translation>
    </message>
    <message>
        <location line="+1"/>
        <source>This month</source>
        <translation>Αυτόν τον μήνα</translation>
    </message>
    <message>
        <location line="+1"/>
        <source>Last month</source>
        <translation>Τον προηγούμενο μήνα</translation>
    </message>
    <message>
        <location line="+1"/>
        <source>This year</source>
        <translation>Αυτό το έτος</translation>
    </message>
    <message>
        <location line="+1"/>
        <source>Range...</source>
        <translation>Έκταση...</translation>
    </message>
    <message>
        <location line="+11"/>
        <source>Received with</source>
        <translation>Ελήφθη με</translation>
    </message>
    <message>
        <location line="+2"/>
        <source>Sent to</source>
        <translation>Απεστάλη προς</translation>
    </message>
    <message>
        <location line="+2"/>
        <source>To yourself</source>
        <translation>Προς εσάς</translation>
    </message>
    <message>
        <location line="+1"/>
        <source>Mined</source>
        <translation>Εξόρυξη</translation>
    </message>
    <message>
        <location line="+1"/>
        <source>Other</source>
        <translation>Άλλο</translation>
    </message>
    <message>
        <location line="+7"/>
        <source>Enter address or label to search</source>
        <translation>Αναζήτηση με βάση τη διεύθυνση ή την επιγραφή</translation>
    </message>
    <message>
        <location line="+7"/>
        <source>Min amount</source>
        <translation>Ελάχιστο ποσό</translation>
    </message>
    <message>
        <location line="+34"/>
        <source>Copy address</source>
        <translation>Αντιγραφή διεύθυνσης</translation>
    </message>
    <message>
        <location line="+1"/>
        <source>Copy label</source>
        <translation>Αντιγραφή επιγραφής</translation>
    </message>
    <message>
        <location line="+1"/>
        <source>Copy amount</source>
        <translation>Αντιγραφή ποσού</translation>
    </message>
    <message>
        <location line="+1"/>
        <source>Copy transaction ID</source>
        <translation>Αντιγραφη του ID Συναλλαγής</translation>
    </message>
    <message>
        <location line="+1"/>
        <source>Edit label</source>
        <translation>Επεξεργασία επιγραφής</translation>
    </message>
    <message>
        <location line="+1"/>
        <source>Show transaction details</source>
        <translation>Εμφάνιση λεπτομερειών συναλλαγής</translation>
    </message>
    <message>
        <location line="+139"/>
        <source>Export Transaction Data</source>
        <translation>Εξαγωγή Στοιχείων Συναλλαγών</translation>
    </message>
    <message>
        <location line="+1"/>
        <source>Comma separated file (*.csv)</source>
        <translation>Αρχείο οριοθετημένο με κόμματα (*.csv)</translation>
    </message>
    <message>
        <location line="+8"/>
        <source>Confirmed</source>
        <translation>Επικυρωμένες</translation>
    </message>
    <message>
        <location line="+1"/>
        <source>Date</source>
        <translation>Ημερομηνία</translation>
    </message>
    <message>
        <location line="+1"/>
        <source>Type</source>
        <translation>Τύπος</translation>
    </message>
    <message>
        <location line="+1"/>
        <source>Label</source>
        <translation>Επιγραφή</translation>
    </message>
    <message>
        <location line="+1"/>
        <source>Address</source>
        <translation>Διεύθυνση</translation>
    </message>
    <message>
        <location line="+1"/>
        <source>Amount</source>
        <translation>Ποσό</translation>
    </message>
    <message>
        <location line="+1"/>
        <source>ID</source>
        <translation>ID</translation>
    </message>
    <message>
        <location line="+4"/>
        <source>Error exporting</source>
        <translation>Σφάλμα εξαγωγής</translation>
    </message>
    <message>
        <location line="+0"/>
        <source>Could not write to file %1.</source>
        <translation>Αδυναμία εγγραφής στο αρχείο %1.</translation>
    </message>
    <message>
        <location line="+100"/>
        <source>Range:</source>
        <translation>Έκταση:</translation>
    </message>
    <message>
        <location line="+8"/>
        <source>to</source>
        <translation>έως</translation>
    </message>
</context>
<context>
    <name>WalletModel</name>
    <message>
        <location filename="../walletmodel.cpp" line="+193"/>
        <source>Send Coins</source>
        <translation>Αποστολή νομισμάτων</translation>
    </message>
</context>
<context>
    <name>WalletView</name>
    <message>
        <location filename="../walletview.cpp" line="+42"/>
        <source>&amp;Export</source>
        <translation>&amp;Εξαγωγή</translation>
    </message>
    <message>
        <location line="+1"/>
        <source>Export the data in the current tab to a file</source>
        <translation>Εξαγωγή δεδομένων καρτέλας σε αρχείο</translation>
    </message>
    <message>
        <location line="+193"/>
        <source>Backup Wallet</source>
        <translation>Αντίγραφο ασφαλείας του πορτοφολιού</translation>
    </message>
    <message>
        <location line="+0"/>
        <source>Wallet Data (*.dat)</source>
        <translation>Αρχεία δεδομένων πορτοφολιού (*.dat)</translation>
    </message>
    <message>
        <location line="+3"/>
        <source>Backup Failed</source>
        <translation>Αποτυχία κατά τη δημιουργία αντιγράφου</translation>
    </message>
    <message>
        <location line="+0"/>
        <source>There was an error trying to save the wallet data to the new location.</source>
        <translation>Παρουσιάστηκε σφάλμα κατά την αποθήκευση των δεδομένων πορτοφολιού στη νέα τοποθεσία.</translation>
    </message>
    <message>
        <location line="+4"/>
        <source>Backup Successful</source>
        <translation>Η δημιουργια αντιγραφου ασφαλειας πετυχε</translation>
    </message>
    <message>
        <location line="+0"/>
        <source>The wallet data was successfully saved to the new location.</source>
        <translation>Τα δεδομένα πορτοφόλιου αποθηκεύτηκαν με επιτυχία στη νέα θέση. </translation>
    </message>
</context>
<context>
    <name>bitcoin-core</name>
    <message>
        <location filename="../bitcoinstrings.cpp" line="+94"/>
        <source>Litecoin version</source>
        <translation>Έκδοση Litecoin</translation>
    </message>
    <message>
        <location line="+102"/>
        <source>Usage:</source>
        <translation>Χρήση:</translation>
    </message>
    <message>
        <location line="-29"/>
        <source>Send command to -server or litecoind</source>
        <translation>Αποστολή εντολής στον εξυπηρετητή ή στο litecoind</translation>
    </message>
    <message>
        <location line="-23"/>
        <source>List commands</source>
        <translation>Λίστα εντολών</translation>
    </message>
    <message>
        <location line="-12"/>
        <source>Get help for a command</source>
        <translation>Επεξήγηση εντολής</translation>
    </message>
    <message>
        <location line="+24"/>
        <source>Options:</source>
        <translation>Επιλογές:</translation>
    </message>
    <message>
        <location line="+24"/>
        <source>Specify configuration file (default: litecoin.conf)</source>
        <translation>Ορίστε αρχείο ρυθμίσεων (προεπιλογή: litecoin.conf)</translation>
    </message>
    <message>
        <location line="+3"/>
        <source>Specify pid file (default: litecoind.pid)</source>
        <translation>Ορίστε αρχείο pid (προεπιλογή: litecoind.pid)</translation>
    </message>
    <message>
        <location line="-1"/>
        <source>Specify data directory</source>
        <translation>Ορισμός φακέλου δεδομένων</translation>
    </message>
    <message>
        <location line="-9"/>
        <source>Set database cache size in megabytes (default: 25)</source>
        <translation>Όρισε το μέγεθος της βάσης προσωρινής αποθήκευσης σε megabytes(προεπιλογή:25)</translation>
    </message>
    <message>
        <location line="-28"/>
        <source>Listen for connections on &lt;port&gt; (default: 9333 or testnet: 19333)</source>
        <translation>Εισερχόμενες συνδέσεις στη θύρα &lt;port&gt; (προεπιλογή: 9333 ή στο testnet: 19333)</translation>
    </message>
    <message>
        <location line="+5"/>
        <source>Maintain at most &lt;n&gt; connections to peers (default: 125)</source>
        <translation>Μέγιστες αριθμός συνδέσεων με τους peers &lt;n&gt; (προεπιλογή: 125)</translation>
    </message>
    <message>
        <location line="-48"/>
        <source>Connect to a node to retrieve peer addresses, and disconnect</source>
        <translation>Σύνδεση σε έναν κόμβο για την ανάκτηση διευθύνσεων από ομοτίμους, και αποσυνδέσh</translation>
    </message>
    <message>
        <location line="+82"/>
        <source>Specify your own public address</source>
        <translation>Διευκρινίστε τη δικιά σας δημόσια διεύθυνση.</translation>
    </message>
    <message>
        <location line="+3"/>
        <source>Threshold for disconnecting misbehaving peers (default: 100)</source>
        <translation>Όριο αποσύνδεσης προβληματικών peers (προεπιλογή: 100)</translation>
    </message>
    <message>
        <location line="-134"/>
        <source>Number of seconds to keep misbehaving peers from reconnecting (default: 86400)</source>
        <translation>Δευτερόλεπτα πριν επιτραπεί ξανά η σύνδεση των προβληματικών peers (προεπιλογή: 86400)</translation>
    </message>
    <message>
        <location line="-29"/>
        <source>An error occurred while setting up the RPC port %u for listening on IPv4: %s</source>
        <translation>Ένα σφάλμα συνέβη καθώς προετοιμαζόταν η πόρτα RPC %u για αναμονή IPv4: %s</translation>
    </message>
    <message>
        <location line="+27"/>
        <source>Listen for JSON-RPC connections on &lt;port&gt; (default: 9332 or testnet: 19332)</source>
        <translation>Εισερχόμενες συνδέσεις JSON-RPC στη θύρα &lt;port&gt; (προεπιλογή: 9332 or testnet: 19332)</translation>
    </message>
    <message>
        <location line="+37"/>
        <source>Accept command line and JSON-RPC commands</source>
        <translation>Αποδοχή εντολών κονσόλας και JSON-RPC</translation>
    </message>
    <message>
        <location line="+76"/>
        <source>Run in the background as a daemon and accept commands</source>
        <translation>Εκτέλεση στο παρασκήνιο κι αποδοχή εντολών</translation>
    </message>
    <message>
        <location line="+37"/>
        <source>Use the test network</source>
        <translation>Χρήση του δοκιμαστικού δικτύου</translation>
    </message>
    <message>
        <location line="-112"/>
        <source>Accept connections from outside (default: 1 if no -proxy or -connect)</source>
        <translation>Να δέχεσαι συνδέσεις από έξω(προεπιλογή:1)</translation>
    </message>
    <message>
        <location line="-80"/>
        <source>%s, you must set a rpcpassword in the configuration file:
%s
It is recommended you use the following random password:
rpcuser=litecoinrpc
rpcpassword=%s
(you do not need to remember this password)
The username and password MUST NOT be the same.
If the file does not exist, create it with owner-readable-only file permissions.
It is also recommended to set alertnotify so you are notified of problems;
for example: alertnotify=echo %%s | mail -s &quot;Litecoin Alert&quot; admin@foo.com
</source>
        <translation>%s, you must set a rpcpassword in the configuration file:
%s
It is recommended you use the following random password:
rpcuser=bitcoinrpc
rpcpassword=%s
(you do not need to remember this password)
The username and password MUST NOT be the same.
If the file does not exist, create it with owner-readable-only file permissions.
It is also recommended to set alertnotify so you are notified of problems;
for example: alertnotify=echo %%s | mail -s &quot;Bitcoin Alert&quot; admin@foo.com
</translation>
    </message>
    <message>
        <location line="+17"/>
        <source>An error occurred while setting up the RPC port %u for listening on IPv6, falling back to IPv4: %s</source>
        <translation>Ένα σφάλμα συνέβη καθώς προετοιμαζόταν η υποδοχη RPC %u για αναμονη του IPv6, επεσε πισω στο IPv4:%s</translation>
    </message>
    <message>
        <location line="+3"/>
        <source>Bind to given address and always listen on it. Use [host]:port notation for IPv6</source>
        <translation>Αποθηκευση σε συγκεκριμένη διεύθυνση. Χρησιμοποιήστε τα πλήκτρα [Host] : συμβολισμός θύρα για IPv6</translation>
    </message>
    <message>
        <location line="+3"/>
<<<<<<< HEAD
        <source>Cannot obtain a lock on data directory %s. Litecoin is probably already running.</source>
        <translation type="unfinished"/>
=======
        <source>Cannot obtain a lock on data directory %s. Bitcoin is probably already running.</source>
        <translation>Αδυναμία κλειδώματος του φακέλου δεδομένων %s. Πιθανώς το Bitcoin να είναι ήδη ενεργό.</translation>
>>>>>>> 36dc41f4
    </message>
    <message>
        <location line="+3"/>
        <source>Error: The transaction was rejected! This might happen if some of the coins in your wallet were already spent, such as if you used a copy of wallet.dat and coins were spent in the copy but not marked as spent here.</source>
        <translation>Σφάλμα: Η συναλλαγή απορρίφθηκε.
Αυτό ίσως οφείλεται στο ότι τα νομίσματά σας έχουν ήδη ξοδευτεί, π.χ. με την αντιγραφή του wallet.dat σε άλλο σύστημα και την χρήση τους εκεί, χωρίς η συναλλαγή να έχει καταγραφεί στο παρόν σύστημα.</translation>
    </message>
    <message>
        <location line="+4"/>
        <source>Error: This transaction requires a transaction fee of at least %s because of its amount, complexity, or use of recently received funds!</source>
        <translation>Σφάλμα: Αυτή η συναλλαγή απαιτεί αμοιβή συναλλαγής τουλάχιστον %s λόγω του μεγέθους, πολυπλοκότητας ή της χρήσης πρόσφατης παραλαβής κεφαλαίου</translation>
    </message>
    <message>
        <location line="+3"/>
        <source>Execute command when a relevant alert is received (%s in cmd is replaced by message)</source>
        <translation>Εκτέλεση της εντολής όταν το καλύτερο μπλοκ αλλάξει(%s στην εντολή αντικαθίσταται από το hash του μπλοκ)</translation>
    </message>
    <message>
        <location line="+3"/>
        <source>Execute command when a wallet transaction changes (%s in cmd is replaced by TxID)</source>
        <translation>Εκτέλεσε την εντολή όταν το καλύτερο μπλοκ αλλάξει(%s στην εντολή αντικαθίσταται από το hash του μπλοκ)</translation>
    </message>
    <message>
        <location line="+11"/>
        <source>Set maximum size of high-priority/low-fee transactions in bytes (default: 27000)</source>
        <translation>Ορίστε το μέγιστο μέγεθος των high-priority/low-fee συναλλαγων σε bytes (προεπιλογή: 27000)</translation>
    </message>
    <message>
        <location line="+6"/>
        <source>This is a pre-release test build - use at your own risk - do not use for mining or merchant applications</source>
        <translation>Αυτό είναι ένα προ-τεστ κυκλοφορίας - χρησιμοποιήστε το με δική σας ευθύνη - δεν χρησιμοποιείτε για εξόρυξη ή για αλλες εφαρμογές</translation>
    </message>
    <message>
        <location line="+5"/>
        <source>Warning: -paytxfee is set very high! This is the transaction fee you will pay if you send a transaction.</source>
        <translation>Προειδοποίηση: Η παράμετρος -paytxfee είναι πολύ υψηλή. Πρόκειται για την αμοιβή που θα πληρώνετε για κάθε συναλλαγή που θα στέλνετε.</translation>
    </message>
    <message>
        <location line="+3"/>
        <source>Warning: Displayed transactions may not be correct! You may need to upgrade, or other nodes may need to upgrade.</source>
        <translation>Προειδοποίηση: Εμφανίσεις συναλλαγων δεν μπορεί να είναι σωστες! Μπορεί να χρειαστεί να αναβαθμίσετε, ή άλλοι κόμβοι μπορεί να χρειαστεί να αναβαθμίστουν. </translation>
    </message>
    <message>
        <location line="+3"/>
<<<<<<< HEAD
        <source>Warning: Please check that your computer&apos;s date and time are correct! If your clock is wrong Litecoin will not work properly.</source>
        <translation type="unfinished"/>
=======
        <source>Warning: Please check that your computer&apos;s date and time are correct! If your clock is wrong Bitcoin will not work properly.</source>
        <translation>Προειδοποίηση: Παρακαλώ βεβαιωθείτε πως η ημερομηνία κι ώρα του συστήματός σας είναι σωστές. Αν το ρολόι του υπολογιστή σας πάει λάθος, ενδέχεται να μη λειτουργεί σωστά το Bitcoin.</translation>
>>>>>>> 36dc41f4
    </message>
    <message>
        <location line="+3"/>
        <source>Warning: error reading wallet.dat! All keys read correctly, but transaction data or address book entries might be missing or incorrect.</source>
        <translation>Προειδοποίηση : Σφάλμα wallet.dat κατα την ανάγνωση ! Όλα τα κλειδιά αναγνωρισθηκαν σωστά, αλλά τα δεδομένα των συναλλαγών ή καταχωρήσεις στο βιβλίο διευθύνσεων μπορεί να είναι ελλιπείς ή λανθασμένα. </translation>
    </message>
    <message>
        <location line="+3"/>
        <source>Warning: wallet.dat corrupt, data salvaged! Original wallet.dat saved as wallet.{timestamp}.bak in %s; if your balance or transactions are incorrect you should restore from a backup.</source>
        <translation>Προειδοποίηση : το αρχειο wallet.dat ειναι διεφθαρμένο, τα δεδομένα σώζονται ! Original wallet.dat αποθηκεύονται ως πορτοφόλι { timestamp } bak στο % s ? . . Αν το υπόλοιπο του ή τις συναλλαγές σας, είναι λάθος θα πρέπει να επαναφέρετε από ένα αντίγραφο ασφαλείας</translation>
    </message>
    <message>
        <location line="+14"/>
        <source>Attempt to recover private keys from a corrupt wallet.dat</source>
        <translation>Προσπάθεια για ανακτησει ιδιωτικων κλειδιων από ενα διεφθαρμένο αρχειο wallet.dat </translation>
    </message>
    <message>
        <location line="+2"/>
        <source>Block creation options:</source>
        <translation>Αποκλεισμός επιλογων δημιουργίας: </translation>
    </message>
    <message>
        <location line="+5"/>
        <source>Connect only to the specified node(s)</source>
        <translation>Σύνδεση μόνο με ορισμένους κόμβους</translation>
    </message>
    <message>
        <location line="+3"/>
        <source>Corrupted block database detected</source>
        <translation>Εντοπισθηκε διεφθαρμενη βαση δεδομενων των μπλοκ</translation>
    </message>
    <message>
        <location line="+1"/>
        <source>Discover own IP address (default: 1 when listening and no -externalip)</source>
        <translation>Ανακαλύψτε την δικη σας IP διεύθυνση (προεπιλογή: 1 όταν ακούει και δεν - externalip) </translation>
    </message>
    <message>
        <location line="+1"/>
        <source>Do you want to rebuild the block database now?</source>
        <translation>Θελετε να δημιουργηθει τωρα η βαση δεδομενων του μπλοκ? </translation>
    </message>
    <message>
        <location line="+2"/>
        <source>Error initializing block database</source>
        <translation>Σφάλμα κατά την ενεργοποίηση της βάσης δεδομένων μπλοκ</translation>
    </message>
    <message>
        <location line="+1"/>
        <source>Error initializing wallet database environment %s!</source>
        <translation>Σφάλμα κατά την ενεργοποίηση της βάσης δεδομένων πορτοφόλιου %s!</translation>
    </message>
    <message>
        <location line="+1"/>
        <source>Error loading block database</source>
        <translation>Σφάλμα φορτωσης της βασης δεδομενων των μπλοκ</translation>
    </message>
    <message>
        <location line="+4"/>
        <source>Error opening block database</source>
        <translation>Σφάλμα φορτωσης της βασης δεδομενων των μπλοκ</translation>
    </message>
    <message>
        <location line="+2"/>
        <source>Error: Disk space is low!</source>
        <translation>Προειδοποίηση: Χαμηλός χώρος στο δίσκο  </translation>
    </message>
    <message>
        <location line="+1"/>
        <source>Error: Wallet locked, unable to create transaction!</source>
        <translation>Σφάλμα: το πορτοφόλι είναι κλειδωμένο, δεν μπορεί να δημιουργηθεί συναλλαγή</translation>
    </message>
    <message>
        <location line="+1"/>
        <source>Error: system error: </source>
        <translation>Λάθος: λάθος συστήματος:</translation>
    </message>
    <message>
        <location line="+1"/>
        <source>Failed to listen on any port. Use -listen=0 if you want this.</source>
        <translation>ταλαιπωρηθειτε για να ακούσετε σε οποιαδήποτε θύρα. Χρήση - ακούστε = 0 , αν θέλετε αυτό.</translation>
    </message>
    <message>
        <location line="+1"/>
        <source>Failed to read block info</source>
        <translation>Αποτυχία αναγνωσης των block πληροφοριων</translation>
    </message>
    <message>
        <location line="+1"/>
        <source>Failed to read block</source>
        <translation>Η αναγνωση του μπλοκ απετυχε</translation>
    </message>
    <message>
        <location line="+1"/>
        <source>Failed to sync block index</source>
        <translation>Ο συγχρονισμος του μπλοκ ευρετηριου απετυχε</translation>
    </message>
    <message>
        <location line="+1"/>
        <source>Failed to write block index</source>
        <translation>Η δημιουργια του μπλοκ ευρετηριου απετυχε</translation>
    </message>
    <message>
        <location line="+1"/>
        <source>Failed to write block info</source>
        <translation>Η δημιουργια των μπλοκ πληροφοριων απετυχε</translation>
    </message>
    <message>
        <location line="+1"/>
        <source>Failed to write block</source>
        <translation>Η δημιουργια του μπλοκ απετυχε</translation>
    </message>
    <message>
        <location line="+1"/>
        <source>Failed to write file info</source>
        <translation>Αδυναμία εγγραφής πληροφοριων αρχειου</translation>
    </message>
    <message>
        <location line="+1"/>
        <source>Failed to write to coin database</source>
        <translation>Αποτυχία εγγραφής στη βάση δεδομένων νομίσματος</translation>
    </message>
    <message>
        <location line="+1"/>
        <source>Failed to write transaction index</source>
        <translation>Αποτυχία εγγραφής δείκτη συναλλαγών </translation>
    </message>
    <message>
        <location line="+1"/>
        <source>Failed to write undo data</source>
        <translation>Αποτυχία εγγραφής αναίρεσης δεδομένων </translation>
    </message>
    <message>
        <location line="+2"/>
        <source>Find peers using DNS lookup (default: 1 unless -connect)</source>
        <translation>Βρες ομότιμους υπολογιστές χρησιμοποιώντας αναζήτηση DNS(προεπιλογή:1)</translation>
    </message>
    <message>
        <location line="+1"/>
        <source>Generate coins (default: 0)</source>
        <translation>Δημιουργία νομισμάτων (προκαθορισμος: 0)</translation>
    </message>
    <message>
        <location line="+2"/>
        <source>How many blocks to check at startup (default: 288, 0 = all)</source>
        <translation>Πόσα μπλοκ να ελέγχθουν κατά την εκκίνηση (προεπιλογή:288,0=όλα)</translation>
    </message>
    <message>
        <location line="+1"/>
        <source>How thorough the block verification is (0-4, default: 3)</source>
        <translation>Πόσο εξονυχιστική να είναι η επιβεβαίωση του μπλοκ(0-4, προεπιλογή:3)</translation>
    </message>
    <message>
        <location line="+19"/>
        <source>Not enough file descriptors available.</source>
        <translation>Δεν ειναι αρκετες περιγραφες αρχείων διαθέσιμες.</translation>
    </message>
    <message>
        <location line="+8"/>
        <source>Rebuild block chain index from current blk000??.dat files</source>
        <translation>Εισαγωγή μπλοκ από εξωτερικό αρχείο blk000?.dat</translation>
    </message>
    <message>
        <location line="+16"/>
        <source>Set the number of threads to service RPC calls (default: 4)</source>
        <translation>Ορίσμος του αριθμόυ θεματων στην υπηρεσία κλήσεων RPC (προεπιλογή: 4) </translation>
    </message>
    <message>
        <location line="+26"/>
        <source>Verifying blocks...</source>
        <translation>Επαλήθευση των μπλοκ... </translation>
    </message>
    <message>
        <location line="+1"/>
        <source>Verifying wallet...</source>
        <translation>Επαλήθευση πορτοφολιου... </translation>
    </message>
    <message>
        <location line="-69"/>
        <source>Imports blocks from external blk000??.dat file</source>
        <translation>Εισαγωγή μπλοκ από εξωτερικό αρχείο blk000?.dat</translation>
    </message>
    <message>
        <location line="-76"/>
        <source>Set the number of script verification threads (up to 16, 0 = auto, &lt;0 = leave that many cores free, default: 0)</source>
        <translation>Ορίσμος του αριθμό των νημάτων ελέγχου σεναρίου (μέχρι 16, 0 = auto, &lt;0 = αφήνουν τους πολλους πυρήνες δωρεάν, default: 0)</translation>
    </message>
    <message>
        <location line="+77"/>
        <source>Information</source>
        <translation>Πληροφορία</translation>
    </message>
    <message>
        <location line="+3"/>
        <source>Invalid -tor address: &apos;%s&apos;</source>
        <translation>Δεν είναι έγκυρη η διεύθυνση διαμεσολαβητή: &apos;%s&apos;</translation>
    </message>
    <message>
        <location line="+1"/>
        <source>Invalid amount for -minrelaytxfee=&lt;amount&gt;: &apos;%s&apos;</source>
        <translation>Μη έγκυρο ποσό για την παράμετρο -paytxfee=&lt;amount&gt;: &apos;%s&apos;</translation>
    </message>
    <message>
        <location line="+1"/>
        <source>Invalid amount for -mintxfee=&lt;amount&gt;: &apos;%s&apos;</source>
        <translation>Μη έγκυρο ποσό για την παράμετρο -paytxfee=&lt;amount&gt;: &apos;%s&apos;</translation>
    </message>
    <message>
        <location line="+8"/>
        <source>Maintain a full transaction index (default: 0)</source>
        <translation>Διατηρήση ένος πλήρες ευρετήριου συναλλαγών (προεπιλογή: 0) </translation>
    </message>
    <message>
        <location line="+2"/>
        <source>Maximum per-connection receive buffer, &lt;n&gt;*1000 bytes (default: 5000)</source>
        <translation>Μέγιστος buffer λήψης ανά σύνδεση, &lt;n&gt;*1000 bytes (προεπιλογή: 5000)</translation>
    </message>
    <message>
        <location line="+1"/>
        <source>Maximum per-connection send buffer, &lt;n&gt;*1000 bytes (default: 1000)</source>
        <translation>Μέγιστος buffer αποστολής ανά σύνδεση, &lt;n&gt;*1000 bytes (προεπιλογή: 1000)</translation>
    </message>
    <message>
        <location line="+2"/>
        <source>Only accept block chain matching built-in checkpoints (default: 1)</source>
        <translation>Μονο αποδοχη αλυσίδας μπλοκ που ταιριάζει με τα ενσωματωμένα σημεία ελέγχου (προεπιλογή: 1) </translation>
    </message>
    <message>
        <location line="+1"/>
        <source>Only connect to nodes in network &lt;net&gt; (IPv4, IPv6 or Tor)</source>
        <translation> Συνδέση μόνο σε κόμβους του δικτύου &lt;net&gt; (IPv4, IPv6 ή Tor) </translation>
    </message>
    <message>
        <location line="+2"/>
        <source>Output extra debugging information. Implies all other -debug* options</source>
        <translation>Έξοδος επιπλέον πληροφοριών εντοπισμού σφαλμάτων</translation>
    </message>
    <message>
        <location line="+1"/>
        <source>Output extra network debugging information</source>
        <translation>Έξοδος επιπλέον πληροφοριών εντοπισμού σφαλμάτων</translation>
    </message>
    <message>
        <location line="+2"/>
        <source>Prepend debug output with timestamp</source>
        <translation>Χρονοσφραγίδα πληροφοριών εντοπισμού σφαλμάτων</translation>
    </message>
    <message>
        <location line="+5"/>
<<<<<<< HEAD
        <source>SSL options: (see the Litecoin Wiki for SSL setup instructions)</source>
        <translation type="unfinished"/>
=======
        <source>SSL options: (see the Bitcoin Wiki for SSL setup instructions)</source>
        <translation>Ρυθμίσεις SSL: (ανατρέξτε στο Bitcoin Wiki για οδηγίες ρυθμίσεων SSL)</translation>
>>>>>>> 36dc41f4
    </message>
    <message>
        <location line="+1"/>
        <source>Select the version of socks proxy to use (4-5, default: 5)</source>
        <translation>Επιλέξτε την έκδοση του διαμεσολαβητη για να χρησιμοποιήσετε (4-5 , προεπιλογή: 5)</translation>
    </message>
    <message>
        <location line="+3"/>
        <source>Send trace/debug info to console instead of debug.log file</source>
        <translation>Αποστολή πληροφοριών εντοπισμού σφαλμάτων στην κονσόλα αντί του αρχείου debug.log</translation>
    </message>
    <message>
        <location line="+1"/>
        <source>Send trace/debug info to debugger</source>
        <translation>Αποστολή πληροφοριών εντοπισμού σφαλμάτων στον debugger</translation>
    </message>
    <message>
        <location line="+5"/>
        <source>Set maximum block size in bytes (default: 250000)</source>
        <translation>Ορίσμος του μέγιστου μέγεθος block σε bytes (προεπιλογή: 250000)</translation>
    </message>
    <message>
        <location line="+1"/>
        <source>Set minimum block size in bytes (default: 0)</source>
        <translation>Ορίστε το μέγιστο μέγεθος block σε bytes (προεπιλογή: 0)</translation>
    </message>
    <message>
        <location line="+2"/>
        <source>Shrink debug.log file on client startup (default: 1 when no -debug)</source>
        <translation>Συρρίκνωση του αρχείο debug.log κατα την εκκίνηση του πελάτη (προεπιλογή: 1 όταν δεν-debug)</translation>
    </message>
    <message>
        <location line="+1"/>
        <source>Signing transaction failed</source>
        <translation>Η υπογραφή συναλλαγής απέτυχε </translation>
    </message>
    <message>
        <location line="+2"/>
        <source>Specify connection timeout in milliseconds (default: 5000)</source>
        <translation>Ορισμός λήξης χρονικού ορίου σε χιλιοστά του δευτερολέπτου(προεπιλογή:5000)</translation>
    </message>
    <message>
        <location line="+4"/>
        <source>System error: </source>
        <translation>Λάθος Συστήματος:</translation>
    </message>
    <message>
        <location line="+4"/>
        <source>Transaction amount too small</source>
        <translation>Το ποσό της συναλλαγής είναι πολύ μικρο </translation>
    </message>
    <message>
        <location line="+1"/>
        <source>Transaction amounts must be positive</source>
        <translation>Τα ποσά των συναλλαγών πρέπει να είναι θετικα</translation>
    </message>
    <message>
        <location line="+1"/>
        <source>Transaction too large</source>
        <translation>Η συναλλαγή ειναι πολύ μεγάλη </translation>
    </message>
    <message>
        <location line="+7"/>
        <source>Use UPnP to map the listening port (default: 0)</source>
        <translation>Χρησιμοποίηση του  UPnP για την χρήση της πόρτας αναμονής (προεπιλογή:0)</translation>
    </message>
    <message>
        <location line="+1"/>
        <source>Use UPnP to map the listening port (default: 1 when listening)</source>
        <translation>Χρησιμοποίηση του  UPnP για την χρήση της πόρτας αναμονής (προεπιλογή:1)</translation>
    </message>
    <message>
        <location line="+1"/>
        <source>Use proxy to reach tor hidden services (default: same as -proxy)</source>
        <translation>Χρήση διακομιστή μεσολάβησης για την επίτευξη των Tor κρυμμένων υπηρεσιων (προεπιλογή: ίδιο με το-proxy) </translation>
    </message>
    <message>
        <location line="+2"/>
        <source>Username for JSON-RPC connections</source>
        <translation>Όνομα χρήστη για τις συνδέσεις JSON-RPC</translation>
    </message>
    <message>
        <location line="+4"/>
        <source>Warning</source>
        <translation>Προειδοποίηση</translation>
    </message>
    <message>
        <location line="+1"/>
        <source>Warning: This version is obsolete, upgrade required!</source>
        <translation>Προειδοποίηση: Αυτή η έκδοση είναι ξεπερασμένη, απαιτείται αναβάθμιση </translation>
    </message>
    <message>
        <location line="+1"/>
        <source>You need to rebuild the databases using -reindex to change -txindex</source>
        <translation>Θα πρέπει να ξαναχτίστουν οι βάσεις δεδομένων που χρησιμοποιούντε-Αναδημιουργία αλλάγων-txindex </translation>
    </message>
    <message>
        <location line="+1"/>
        <source>wallet.dat corrupt, salvage failed</source>
        <translation>Το αρχειο wallet.dat ειναι διεφθαρμένο, η διάσωση απέτυχε</translation>
    </message>
    <message>
        <location line="-50"/>
        <source>Password for JSON-RPC connections</source>
        <translation>Κωδικός για τις συνδέσεις JSON-RPC</translation>
    </message>
    <message>
        <location line="-67"/>
        <source>Allow JSON-RPC connections from specified IP address</source>
        <translation>Αποδοχή συνδέσεων JSON-RPC από συγκεκριμένη διεύθυνση IP</translation>
    </message>
    <message>
        <location line="+76"/>
        <source>Send commands to node running on &lt;ip&gt; (default: 127.0.0.1)</source>
        <translation>Αποστολή εντολών στον κόμβο &lt;ip&gt; (προεπιλογή: 127.0.0.1)</translation>
    </message>
    <message>
        <location line="-120"/>
        <source>Execute command when the best block changes (%s in cmd is replaced by block hash)</source>
        <translation>Εκτέλεσε την εντολή όταν το καλύτερο μπλοκ αλλάξει(%s στην εντολή αντικαθίσταται από το hash του μπλοκ)</translation>
    </message>
    <message>
        <location line="+147"/>
        <source>Upgrade wallet to latest format</source>
        <translation>Αναβάθμισε το πορτοφόλι στην τελευταία έκδοση</translation>
    </message>
    <message>
        <location line="-21"/>
        <source>Set key pool size to &lt;n&gt; (default: 100)</source>
        <translation>Όριο πλήθους κλειδιών pool &lt;n&gt; (προεπιλογή: 100)</translation>
    </message>
    <message>
        <location line="-12"/>
        <source>Rescan the block chain for missing wallet transactions</source>
        <translation>Επανέλεγχος της αλυσίδας μπλοκ για απούσες συναλλαγές</translation>
    </message>
    <message>
        <location line="+35"/>
        <source>Use OpenSSL (https) for JSON-RPC connections</source>
        <translation>Χρήση του OpenSSL (https) για συνδέσεις JSON-RPC</translation>
    </message>
    <message>
        <location line="-26"/>
        <source>Server certificate file (default: server.cert)</source>
        <translation>Αρχείο πιστοποιητικού του διακομιστή  (προεπιλογή: server.cert)</translation>
    </message>
    <message>
        <location line="+1"/>
        <source>Server private key (default: server.pem)</source>
        <translation>Προσωπικό κλειδί του διακομιστή (προεπιλογή: server.pem)</translation>
    </message>
    <message>
        <location line="-151"/>
        <source>Acceptable ciphers (default: TLSv1+HIGH:!SSLv2:!aNULL:!eNULL:!AH:!3DES:@STRENGTH)</source>
        <translation>Αποδεκτά κρυπτογραφήματα (προεπιλογή: TLSv1+HIGH:!SSLv2:!aNULL:!eNULL:!AH:!3DES:@STRENGTH)</translation>
    </message>
    <message>
        <location line="+165"/>
        <source>This help message</source>
        <translation>Αυτό το κείμενο βοήθειας</translation>
    </message>
    <message>
        <location line="+6"/>
        <source>Unable to bind to %s on this computer (bind returned error %d, %s)</source>
        <translation>Αδύνατη η σύνδεση με τη θύρα %s αυτού του υπολογιστή (bind returned error %d, %s) </translation>
    </message>
    <message>
        <location line="-91"/>
        <source>Connect through socks proxy</source>
        <translation>Σύνδεση μέσω διαμεσολαβητή socks</translation>
    </message>
    <message>
        <location line="-10"/>
        <source>Allow DNS lookups for -addnode, -seednode and -connect</source>
        <translation>Να επιτρέπονται οι έλεγχοι DNS για προσθήκη και σύνδεση κόμβων</translation>
    </message>
    <message>
        <location line="+55"/>
        <source>Loading addresses...</source>
        <translation>Φόρτωση διευθύνσεων...</translation>
    </message>
    <message>
        <location line="-35"/>
        <source>Error loading wallet.dat: Wallet corrupted</source>
        <translation>Σφάλμα φόρτωσης wallet.dat: Κατεστραμμένο Πορτοφόλι</translation>
    </message>
    <message>
        <location line="+1"/>
        <source>Error loading wallet.dat: Wallet requires newer version of Litecoin</source>
        <translation>Σφάλμα φόρτωσης wallet.dat: Το Πορτοφόλι απαιτεί μια νεότερη έκδοση του Litecoin</translation>
    </message>
    <message>
        <location line="+93"/>
        <source>Wallet needed to be rewritten: restart Litecoin to complete</source>
        <translation>Απαιτείται η επανεγγραφή του Πορτοφολιού, η οποία θα ολοκληρωθεί στην επανεκκίνηση του Litecoin</translation>
    </message>
    <message>
        <location line="-95"/>
        <source>Error loading wallet.dat</source>
        <translation>Σφάλμα φόρτωσης αρχείου wallet.dat</translation>
    </message>
    <message>
        <location line="+28"/>
        <source>Invalid -proxy address: &apos;%s&apos;</source>
        <translation>Δεν είναι έγκυρη η διεύθυνση διαμεσολαβητή: &apos;%s&apos;</translation>
    </message>
    <message>
        <location line="+56"/>
        <source>Unknown network specified in -onlynet: &apos;%s&apos;</source>
        <translation>Άγνωστo δίκτυο ορίζεται σε onlynet: &apos;%s&apos;</translation>
    </message>
    <message>
        <location line="-1"/>
        <source>Unknown -socks proxy version requested: %i</source>
        <translation>Άγνωστo δίκτυο ορίζεται: %i</translation>
    </message>
    <message>
        <location line="-96"/>
        <source>Cannot resolve -bind address: &apos;%s&apos;</source>
        <translation>Δεν μπορώ να γράψω την προεπιλεγμένη διεύθυνση: &apos;%s&apos;</translation>
    </message>
    <message>
        <location line="+1"/>
        <source>Cannot resolve -externalip address: &apos;%s&apos;</source>
        <translation>Δεν μπορώ να γράψω την προεπιλεγμένη διεύθυνση: &apos;%s&apos;</translation>
    </message>
    <message>
        <location line="+44"/>
        <source>Invalid amount for -paytxfee=&lt;amount&gt;: &apos;%s&apos;</source>
        <translation>Μη έγκυρο ποσό για την παράμετρο -paytxfee=&lt;amount&gt;: &apos;%s&apos;</translation>
    </message>
    <message>
        <location line="+1"/>
        <source>Invalid amount</source>
        <translation>Λάθος ποσότητα</translation>
    </message>
    <message>
        <location line="-6"/>
        <source>Insufficient funds</source>
        <translation>Ανεπαρκές κεφάλαιο</translation>
    </message>
    <message>
        <location line="+10"/>
        <source>Loading block index...</source>
        <translation>Φόρτωση ευρετηρίου μπλοκ...</translation>
    </message>
    <message>
        <location line="-57"/>
        <source>Add a node to connect to and attempt to keep the connection open</source>
        <translation>Προσέθεσε ένα κόμβο για σύνδεση και προσπάθησε να κρατήσεις την σύνδεση ανοιχτή</translation>
    </message>
    <message>
        <location line="-25"/>
<<<<<<< HEAD
        <source>Unable to bind to %s on this computer. Litecoin is probably already running.</source>
        <translation type="unfinished"/>
=======
        <source>Unable to bind to %s on this computer. Bitcoin is probably already running.</source>
        <translation>Αδύνατη η σύνδεση με τη θύρα %s αυτού του υπολογιστή. Το Bitcoin είναι πιθανώς ήδη ενεργό.</translation>
>>>>>>> 36dc41f4
    </message>
    <message>
        <location line="+64"/>
        <source>Fee per KB to add to transactions you send</source>
        <translation>Αμοιβή ανά KB που θα προστίθεται στις συναλλαγές που στέλνεις</translation>
    </message>
    <message>
        <location line="+19"/>
        <source>Loading wallet...</source>
        <translation>Φόρτωση πορτοφολιού...</translation>
    </message>
    <message>
        <location line="-52"/>
        <source>Cannot downgrade wallet</source>
        <translation>Δεν μπορώ να υποβαθμίσω το πορτοφόλι</translation>
    </message>
    <message>
        <location line="+3"/>
        <source>Cannot write default address</source>
        <translation>Δεν μπορώ να γράψω την προεπιλεγμένη διεύθυνση</translation>
    </message>
    <message>
        <location line="+64"/>
        <source>Rescanning...</source>
        <translation>Ανίχνευση...</translation>
    </message>
    <message>
        <location line="-57"/>
        <source>Done loading</source>
        <translation>Η φόρτωση ολοκληρώθηκε</translation>
    </message>
    <message>
        <location line="+82"/>
        <source>To use the %s option</source>
        <translation>Χρήση της %s επιλογής</translation>
    </message>
    <message>
        <location line="-74"/>
        <source>Error</source>
        <translation>Σφάλμα</translation>
    </message>
    <message>
        <location line="-31"/>
        <source>You must set rpcpassword=&lt;password&gt; in the configuration file:
%s
If the file does not exist, create it with owner-readable-only file permissions.</source>
        <translation>Πρέπει να βάλεις ένα κωδικό  στο αρχείο παραμέτρων: %s
Εάν το αρχείο δεν υπάρχει, δημιούργησε το με δικαιώματα μόνο για ανάγνωση από τον δημιουργό</translation>
    </message>
</context>
</TS><|MERGE_RESOLUTION|>--- conflicted
+++ resolved
@@ -34,13 +34,8 @@
     </message>
     <message>
         <location line="+0"/>
-<<<<<<< HEAD
         <source>The Litecoin developers</source>
-        <translation type="unfinished"/>
-=======
-        <source>The Bitcoin developers</source>
-        <translation>Οι Bitcoin προγραμματιστές </translation>
->>>>>>> 36dc41f4
+        <translation>Οι Litecoin προγραμματιστές </translation>
     </message>
 </context>
 <context>
@@ -127,13 +122,8 @@
     </message>
     <message>
         <location filename="../addressbookpage.cpp" line="-5"/>
-<<<<<<< HEAD
         <source>These are your Litecoin addresses for sending payments. Always check the amount and the receiving address before sending coins.</source>
-        <translation type="unfinished"/>
-=======
-        <source>These are your Bitcoin addresses for sending payments. Always check the amount and the receiving address before sending coins.</source>
-        <translation>Αυτές είναι οι Bitcoin διευθύνσεις σας για να λαμβάνετε πληρωμές. Δίνοντας μία ξεχωριστή διεύθυνση σε κάθε αποστολέα, θα μπορείτε να ελέγχετε ποιος σας πληρώνει.</translation>
->>>>>>> 36dc41f4
+        <translation>Αυτές είναι οι Litecoin διευθύνσεις σας για να λαμβάνετε πληρωμές. Δίνοντας μία ξεχωριστή διεύθυνση σε κάθε αποστολέα, θα μπορείτε να ελέγχετε ποιος σας πληρώνει.</translation>
     </message>
     <message>
         <location line="+13"/>
@@ -258,14 +248,9 @@
     </message>
     <message>
         <location line="+1"/>
-<<<<<<< HEAD
         <source>Warning: If you encrypt your wallet and lose your passphrase, you will &lt;b&gt;LOSE ALL OF YOUR LITECOINS&lt;/b&gt;!</source>
-        <translation type="unfinished"/>
-=======
-        <source>Warning: If you encrypt your wallet and lose your passphrase, you will &lt;b&gt;LOSE ALL OF YOUR BITCOINS&lt;/b&gt;!</source>
-        <translation>Προσοχη: Εαν κρυπτογραφησεις το πορτοφολι σου και χάσεις τον κωδικο σου θα χάσεις &lt;b&gt; ΟΛΑ ΣΟΥ ΤΑ BITCOINS&lt;/b&gt;!
+        <translation>Προσοχη: Εαν κρυπτογραφησεις το πορτοφολι σου και χάσεις τον κωδικο σου θα χάσεις &lt;b&gt; ΟΛΑ ΣΟΥ ΤΑ LITECOINS&lt;/b&gt;!
 Είσαι σίγουρος ότι θέλεις να κρυπτογραφησεις το πορτοφολι;</translation>
->>>>>>> 36dc41f4
     </message>
     <message>
         <location line="+0"/>
@@ -440,13 +425,8 @@
     </message>
     <message>
         <location line="+49"/>
-<<<<<<< HEAD
         <source>Modify configuration options for Litecoin</source>
-        <translation type="unfinished"/>
-=======
-        <source>Modify configuration options for Bitcoin</source>
-        <translation>Επεργασία  ρυθμισεων επιλογών για το Bitcoin</translation>
->>>>>>> 36dc41f4
+        <translation>Επεργασία  ρυθμισεων επιλογών για το Litecoin</translation>
     </message>
     <message>
         <location line="+9"/>
@@ -521,23 +501,13 @@
     </message>
     <message>
         <location line="+7"/>
-<<<<<<< HEAD
         <source>Sign messages with your Litecoin addresses to prove you own them</source>
-        <translation type="unfinished"/>
+        <translation>Υπογράψτε ένα μήνυμα για να βεβαιώσετε πως είστε ο κάτοχος αυτής της διεύθυνσης</translation>
     </message>
     <message>
         <location line="+2"/>
         <source>Verify messages to ensure they were signed with specified Litecoin addresses</source>
-        <translation type="unfinished"/>
-=======
-        <source>Sign messages with your Bitcoin addresses to prove you own them</source>
-        <translation>Υπογράψτε ένα μήνυμα για να βεβαιώσετε πως είστε ο κάτοχος αυτής της διεύθυνσης</translation>
-    </message>
-    <message>
-        <location line="+2"/>
-        <source>Verify messages to ensure they were signed with specified Bitcoin addresses</source>
-        <translation>Υπογράψτε ένα μήνυμα για ν&apos; αποδείξετε πως ανήκει μια συγκεκριμένη διεύθυνση Bitcoin</translation>
->>>>>>> 36dc41f4
+        <translation>Υπογράψτε ένα μήνυμα για ν&apos; αποδείξετε πως ανήκει μια συγκεκριμένη διεύθυνση Litecoin</translation>
     </message>
     <message>
         <location line="+28"/>
@@ -689,13 +659,8 @@
     <message>
         <location line="-23"/>
         <location line="+23"/>
-<<<<<<< HEAD
         <source>URI can not be parsed! This can be caused by an invalid Litecoin address or malformed URI parameters.</source>
-        <translation type="unfinished"/>
-=======
-        <source>URI can not be parsed! This can be caused by an invalid Bitcoin address or malformed URI parameters.</source>
-        <translation>Το URI δεν μπορεί να αναλυθεί! Αυτό μπορεί να προκληθεί από μια μη έγκυρη διεύθυνση Bitcoin ή ακατάλληλη παραμέτρο URI.</translation>
->>>>>>> 36dc41f4
+        <translation>Το URI δεν μπορεί να αναλυθεί! Αυτό μπορεί να προκληθεί από μια μη έγκυρη διεύθυνση Litecoin ή ακατάλληλη παραμέτρο URI.</translation>
     </message>
     <message>
         <location line="+17"/>
@@ -709,13 +674,8 @@
     </message>
     <message>
         <location filename="../bitcoin.cpp" line="+111"/>
-<<<<<<< HEAD
         <source>A fatal error occurred. Litecoin can no longer continue safely and will quit.</source>
-        <translation type="unfinished"/>
-=======
-        <source>A fatal error occurred. Bitcoin can no longer continue safely and will quit.</source>
-        <translation>Παρουσιάστηκε ανεπανόρθωτο σφάλμα. Το Bitcoin δεν μπορεί πλέον να συνεχίσει με ασφάλεια και θα τερματισθει.</translation>
->>>>>>> 36dc41f4
+        <translation>Παρουσιάστηκε ανεπανόρθωτο σφάλμα. Το Litecoin δεν μπορεί πλέον να συνεχίσει με ασφάλεια και θα τερματισθει.</translation>
     </message>
 </context>
 <context>
@@ -897,13 +857,8 @@
     </message>
     <message>
         <location line="+7"/>
-<<<<<<< HEAD
         <source>Connect to the Litecoin network through a SOCKS proxy (e.g. when connecting through Tor).</source>
-        <translation type="unfinished"/>
-=======
-        <source>Connect to the Bitcoin network through a SOCKS proxy (e.g. when connecting through Tor).</source>
-        <translation>Σύνδεση στο Bitcoin δίκτυο μέσω διαμεσολαβητή SOCKS4 (π.χ. για σύνδεση μέσω Tor)</translation>
->>>>>>> 36dc41f4
+        <translation>Σύνδεση στο Litecoin δίκτυο μέσω διαμεσολαβητή SOCKS4 (π.χ. για σύνδεση μέσω Tor)</translation>
     </message>
     <message>
         <location line="+3"/>
@@ -1063,13 +1018,8 @@
     <message>
         <location line="+50"/>
         <location line="+166"/>
-<<<<<<< HEAD
         <source>The displayed information may be out of date. Your wallet automatically synchronizes with the Litecoin network after a connection is established, but this process has not completed yet.</source>
-        <translation type="unfinished"/>
-=======
-        <source>The displayed information may be out of date. Your wallet automatically synchronizes with the Bitcoin network after a connection is established, but this process has not completed yet.</source>
-        <translation>Οι πληροφορίες που εμφανίζονται μπορεί να είναι ξεπερασμένες. Το πορτοφόλι σας συγχρονίζεται αυτόματα με το δίκτυο Bitcoin μετά από μια σύνδεση, αλλά αυτή η διαδικασία δεν έχει ακόμη ολοκληρωθεί. </translation>
->>>>>>> 36dc41f4
+        <translation>Οι πληροφορίες που εμφανίζονται μπορεί να είναι ξεπερασμένες. Το πορτοφόλι σας συγχρονίζεται αυτόματα με το δίκτυο Litecoin μετά από μια σύνδεση, αλλά αυτή η διαδικασία δεν έχει ακόμη ολοκληρωθεί. </translation>
     </message>
     <message>
         <location line="-124"/>
@@ -1122,13 +1072,8 @@
     <name>PaymentServer</name>
     <message>
         <location filename="../paymentserver.cpp" line="+107"/>
-<<<<<<< HEAD
         <source>Cannot start litecoin: click-to-pay handler</source>
-        <translation type="unfinished"/>
-=======
-        <source>Cannot start bitcoin: click-to-pay handler</source>
-        <translation>Δεν είναι δυνατή η εκκίνηση του Bitcoin: click-to-pay handler</translation>
->>>>>>> 36dc41f4
+        <translation>Δεν είναι δυνατή η εκκίνηση του Litecoin: click-to-pay handler</translation>
     </message>
 </context>
 <context>
@@ -1277,13 +1222,8 @@
     </message>
     <message>
         <location line="+7"/>
-<<<<<<< HEAD
         <source>Show the Litecoin-Qt help message to get a list with possible Litecoin command-line options.</source>
-        <translation type="unfinished"/>
-=======
-        <source>Show the Bitcoin-Qt help message to get a list with possible Bitcoin command-line options.</source>
-        <translation>Εμφανιση του Bitcoin-Qt μήνυματος βοήθειας για να πάρετε μια λίστα με τις πιθανές επιλογές Bitcoin γραμμής εντολών.</translation>
->>>>>>> 36dc41f4
+        <translation>Εμφανιση του Litecoin-Qt μήνυματος βοήθειας για να πάρετε μια λίστα με τις πιθανές επιλογές Litecoin γραμμής εντολών.</translation>
     </message>
     <message>
         <location line="+3"/>
@@ -1302,23 +1242,13 @@
     </message>
     <message>
         <location line="-104"/>
-<<<<<<< HEAD
         <source>Litecoin - Debug window</source>
-        <translation type="unfinished"/>
+        <translation>Litecoin - Παράθυρο αποσφαλμάτωσης</translation>
     </message>
     <message>
         <location line="+25"/>
         <source>Litecoin Core</source>
-        <translation type="unfinished"/>
-=======
-        <source>Bitcoin - Debug window</source>
-        <translation>Bitcoin - Παράθυρο αποσφαλμάτωσης</translation>
-    </message>
-    <message>
-        <location line="+25"/>
-        <source>Bitcoin Core</source>
-        <translation>Bitcoin Core</translation>
->>>>>>> 36dc41f4
+        <translation>Litecoin Core</translation>
     </message>
     <message>
         <location line="+279"/>
@@ -1327,13 +1257,8 @@
     </message>
     <message>
         <location line="+7"/>
-<<<<<<< HEAD
         <source>Open the Litecoin debug log file from the current data directory. This can take a few seconds for large log files.</source>
-        <translation type="unfinished"/>
-=======
-        <source>Open the Bitcoin debug log file from the current data directory. This can take a few seconds for large log files.</source>
         <translation>Ανοίξτε το αρχείο καταγραφής εντοπισμού σφαλμάτων από τον τρέχοντα κατάλογο δεδομένων. Αυτό μπορεί να πάρει μερικά δευτερόλεπτα για τα μεγάλα αρχεία καταγραφής. </translation>
->>>>>>> 36dc41f4
     </message>
     <message>
         <location line="+102"/>
@@ -1342,13 +1267,8 @@
     </message>
     <message>
         <location filename="../rpcconsole.cpp" line="-30"/>
-<<<<<<< HEAD
         <source>Welcome to the Litecoin RPC console.</source>
-        <translation type="unfinished"/>
-=======
-        <source>Welcome to the Bitcoin RPC console.</source>
-        <translation>Καλώς ήρθατε στην Bitcoin RPC κονσόλα.</translation>
->>>>>>> 36dc41f4
+        <translation>Καλώς ήρθατε στην Litecoin RPC κονσόλα.</translation>
     </message>
     <message>
         <location line="+1"/>
@@ -1632,13 +1552,8 @@
     </message>
     <message>
         <location line="+40"/>
-<<<<<<< HEAD
         <source>Verify the message to ensure it was signed with the specified Litecoin address</source>
-        <translation type="unfinished"/>
-=======
-        <source>Verify the message to ensure it was signed with the specified Bitcoin address</source>
-        <translation>Υπογράψτε ένα μήνυμα για ν&apos; αποδείξετε πως υπογραφθηκε απο μια συγκεκριμένη διεύθυνση Bitcoin</translation>
->>>>>>> 36dc41f4
+        <translation>Υπογράψτε ένα μήνυμα για ν&apos; αποδείξετε πως υπογραφθηκε απο μια συγκεκριμένη διεύθυνση Litecoin</translation>
     </message>
     <message>
         <location line="+3"/>
@@ -1737,13 +1652,8 @@
     <name>SplashScreen</name>
     <message>
         <location filename="../splashscreen.cpp" line="+22"/>
-<<<<<<< HEAD
         <source>The Litecoin developers</source>
-        <translation type="unfinished"/>
-=======
-        <source>The Bitcoin developers</source>
-        <translation>Οι Bitcoin προγραμματιστές </translation>
->>>>>>> 36dc41f4
+        <translation>Οι Litecoin προγραμματιστές </translation>
     </message>
     <message>
         <location line="+1"/>
@@ -2330,8 +2240,8 @@
     </message>
     <message>
         <location line="-28"/>
-        <source>Listen for connections on &lt;port&gt; (default: 9333 or testnet: 19333)</source>
-        <translation>Εισερχόμενες συνδέσεις στη θύρα &lt;port&gt; (προεπιλογή: 9333 ή στο testnet: 19333)</translation>
+        <source>Listen for connections on &lt;port&gt; (default: 8333 or testnet: 18333)</source>
+        <translation>Εισερχόμενες συνδέσεις στη θύρα &lt;port&gt; (προεπιλογή: 8333 ή στο testnet: 18333)</translation>
     </message>
     <message>
         <location line="+5"/>
@@ -2365,8 +2275,8 @@
     </message>
     <message>
         <location line="+27"/>
-        <source>Listen for JSON-RPC connections on &lt;port&gt; (default: 9332 or testnet: 19332)</source>
-        <translation>Εισερχόμενες συνδέσεις JSON-RPC στη θύρα &lt;port&gt; (προεπιλογή: 9332 or testnet: 19332)</translation>
+        <source>Listen for JSON-RPC connections on &lt;port&gt; (default: 8332 or testnet: 18332)</source>
+        <translation>Εισερχόμενες συνδέσεις JSON-RPC στη θύρα &lt;port&gt; (προεπιλογή: 8332 or testnet: 18332)</translation>
     </message>
     <message>
         <location line="+37"/>
@@ -2404,13 +2314,13 @@
         <translation>%s, you must set a rpcpassword in the configuration file:
 %s
 It is recommended you use the following random password:
-rpcuser=bitcoinrpc
+rpcuser=litecoinrpc
 rpcpassword=%s
 (you do not need to remember this password)
 The username and password MUST NOT be the same.
 If the file does not exist, create it with owner-readable-only file permissions.
 It is also recommended to set alertnotify so you are notified of problems;
-for example: alertnotify=echo %%s | mail -s &quot;Bitcoin Alert&quot; admin@foo.com
+for example: alertnotify=echo %%s | mail -s &quot;Litecoin Alert&quot; admin@foo.com
 </translation>
     </message>
     <message>
@@ -2425,13 +2335,8 @@
     </message>
     <message>
         <location line="+3"/>
-<<<<<<< HEAD
         <source>Cannot obtain a lock on data directory %s. Litecoin is probably already running.</source>
-        <translation type="unfinished"/>
-=======
-        <source>Cannot obtain a lock on data directory %s. Bitcoin is probably already running.</source>
-        <translation>Αδυναμία κλειδώματος του φακέλου δεδομένων %s. Πιθανώς το Bitcoin να είναι ήδη ενεργό.</translation>
->>>>>>> 36dc41f4
+        <translation>Αδυναμία κλειδώματος του φακέλου δεδομένων %s. Πιθανώς το Litecoin να είναι ήδη ενεργό.</translation>
     </message>
     <message>
         <location line="+3"/>
@@ -2476,13 +2381,8 @@
     </message>
     <message>
         <location line="+3"/>
-<<<<<<< HEAD
         <source>Warning: Please check that your computer&apos;s date and time are correct! If your clock is wrong Litecoin will not work properly.</source>
-        <translation type="unfinished"/>
-=======
-        <source>Warning: Please check that your computer&apos;s date and time are correct! If your clock is wrong Bitcoin will not work properly.</source>
-        <translation>Προειδοποίηση: Παρακαλώ βεβαιωθείτε πως η ημερομηνία κι ώρα του συστήματός σας είναι σωστές. Αν το ρολόι του υπολογιστή σας πάει λάθος, ενδέχεται να μη λειτουργεί σωστά το Bitcoin.</translation>
->>>>>>> 36dc41f4
+        <translation>Προειδοποίηση: Παρακαλώ βεβαιωθείτε πως η ημερομηνία κι ώρα του συστήματός σας είναι σωστές. Αν το ρολόι του υπολογιστή σας πάει λάθος, ενδέχεται να μη λειτουργεί σωστά το Litecoin.</translation>
     </message>
     <message>
         <location line="+3"/>
@@ -2731,13 +2631,8 @@
     </message>
     <message>
         <location line="+5"/>
-<<<<<<< HEAD
         <source>SSL options: (see the Litecoin Wiki for SSL setup instructions)</source>
-        <translation type="unfinished"/>
-=======
-        <source>SSL options: (see the Bitcoin Wiki for SSL setup instructions)</source>
-        <translation>Ρυθμίσεις SSL: (ανατρέξτε στο Bitcoin Wiki για οδηγίες ρυθμίσεων SSL)</translation>
->>>>>>> 36dc41f4
+        <translation>Ρυθμίσεις SSL: (ανατρέξτε στο Litecoin Wiki για οδηγίες ρυθμίσεων SSL)</translation>
     </message>
     <message>
         <location line="+1"/>
@@ -2991,13 +2886,8 @@
     </message>
     <message>
         <location line="-25"/>
-<<<<<<< HEAD
         <source>Unable to bind to %s on this computer. Litecoin is probably already running.</source>
-        <translation type="unfinished"/>
-=======
-        <source>Unable to bind to %s on this computer. Bitcoin is probably already running.</source>
-        <translation>Αδύνατη η σύνδεση με τη θύρα %s αυτού του υπολογιστή. Το Bitcoin είναι πιθανώς ήδη ενεργό.</translation>
->>>>>>> 36dc41f4
+        <translation>Αδύνατη η σύνδεση με τη θύρα %s αυτού του υπολογιστή. Το Litecoin είναι πιθανώς ήδη ενεργό.</translation>
     </message>
     <message>
         <location line="+64"/>
