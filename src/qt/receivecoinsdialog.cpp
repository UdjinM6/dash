// Copyright (c) 2011-2015 The Bitcoin Core developers
// Distributed under the MIT software license, see the accompanying
// file COPYING or http://www.opensource.org/licenses/mit-license.php.

#include "receivecoinsdialog.h"
#include "ui_receivecoinsdialog.h"

#include "addressbookpage.h"
#include "addresstablemodel.h"
#include "bitcoinunits.h"
#include "guiutil.h"
#include "optionsmodel.h"
#include "platformstyle.h"
#include "receiverequestdialog.h"
#include "recentrequeststablemodel.h"
#include "walletmodel.h"

#include <QAction>
#include <QCursor>
#include <QItemSelection>
#include <QMessageBox>
#include <QScrollBar>
#include <QTextDocument>

ReceiveCoinsDialog::ReceiveCoinsDialog(const PlatformStyle *platformStyle, QWidget *parent) :
    QDialog(parent),
    ui(new Ui::ReceiveCoinsDialog),
    model(0),
    platformStyle(platformStyle)
{
    ui->setupUi(this);
<<<<<<< HEAD
    QString theme = GUIUtil::getThemeName();
    
#ifdef Q_OS_MAC // Icons on push buttons are very uncommon on Mac
    ui->clearButton->setIcon(QIcon());
    ui->receiveButton->setIcon(QIcon());
    ui->showRequestButton->setIcon(QIcon());
    ui->removeRequestButton->setIcon(QIcon());
#else
    ui->clearButton->setIcon(QIcon(":/icons/" + theme + "/remove"));
    ui->receiveButton->setIcon(QIcon(":/icons/" + theme + "/receiving_addresses"));
    ui->showRequestButton->setIcon(QIcon(":/icons/" + theme + "/edit"));
    ui->removeRequestButton->setIcon(QIcon(":/icons/" + theme + "/remove"));
#endif
=======

    if (!platformStyle->getImagesOnButtons()) {
        ui->clearButton->setIcon(QIcon());
        ui->receiveButton->setIcon(QIcon());
        ui->showRequestButton->setIcon(QIcon());
        ui->removeRequestButton->setIcon(QIcon());
    } else {
        ui->clearButton->setIcon(platformStyle->SingleColorIcon(":/icons/remove"));
        ui->receiveButton->setIcon(platformStyle->SingleColorIcon(":/icons/receiving_addresses"));
        ui->showRequestButton->setIcon(platformStyle->SingleColorIcon(":/icons/edit"));
        ui->removeRequestButton->setIcon(platformStyle->SingleColorIcon(":/icons/remove"));
    }
>>>>>>> 86755bc8

    // context menu actions
    QAction *copyLabelAction = new QAction(tr("Copy label"), this);
    QAction *copyMessageAction = new QAction(tr("Copy message"), this);
    QAction *copyAmountAction = new QAction(tr("Copy amount"), this);

    // context menu
    contextMenu = new QMenu();
    contextMenu->addAction(copyLabelAction);
    contextMenu->addAction(copyMessageAction);
    contextMenu->addAction(copyAmountAction);

    // context menu signals
    connect(ui->recentRequestsView, SIGNAL(customContextMenuRequested(QPoint)), this, SLOT(showMenu(QPoint)));
    connect(copyLabelAction, SIGNAL(triggered()), this, SLOT(copyLabel()));
    connect(copyMessageAction, SIGNAL(triggered()), this, SLOT(copyMessage()));
    connect(copyAmountAction, SIGNAL(triggered()), this, SLOT(copyAmount()));

    connect(ui->clearButton, SIGNAL(clicked()), this, SLOT(clear()));
}

void ReceiveCoinsDialog::setModel(WalletModel *model)
{
    this->model = model;

    if(model && model->getOptionsModel())
    {
        model->getRecentRequestsTableModel()->sort(RecentRequestsTableModel::Date, Qt::DescendingOrder);
        connect(model->getOptionsModel(), SIGNAL(displayUnitChanged(int)), this, SLOT(updateDisplayUnit()));
        updateDisplayUnit();

        QTableView* tableView = ui->recentRequestsView;

        tableView->verticalHeader()->hide();
        tableView->setHorizontalScrollBarPolicy(Qt::ScrollBarAlwaysOff);
        tableView->setModel(model->getRecentRequestsTableModel());
        tableView->setAlternatingRowColors(true);
        tableView->setSelectionBehavior(QAbstractItemView::SelectRows);
        tableView->setSelectionMode(QAbstractItemView::ContiguousSelection);
        tableView->setColumnWidth(RecentRequestsTableModel::Date, DATE_COLUMN_WIDTH);
        tableView->setColumnWidth(RecentRequestsTableModel::Label, LABEL_COLUMN_WIDTH);

        connect(tableView->selectionModel(),
            SIGNAL(selectionChanged(QItemSelection, QItemSelection)), this,
            SLOT(recentRequestsView_selectionChanged(QItemSelection, QItemSelection)));
        // Last 2 columns are set by the columnResizingFixer, when the table geometry is ready.
        columnResizingFixer = new GUIUtil::TableViewLastColumnResizingFixer(tableView, AMOUNT_MINIMUM_COLUMN_WIDTH, DATE_COLUMN_WIDTH);
    }
}

ReceiveCoinsDialog::~ReceiveCoinsDialog()
{
    delete ui;
}

void ReceiveCoinsDialog::clear()
{
    ui->reqAmount->clear();
    ui->reqLabel->setText("");
    ui->reqMessage->setText("");
    ui->reuseAddress->setChecked(false);
    updateDisplayUnit();
}

void ReceiveCoinsDialog::reject()
{
    clear();
}

void ReceiveCoinsDialog::accept()
{
    clear();
}

void ReceiveCoinsDialog::updateDisplayUnit()
{
    if(model && model->getOptionsModel())
    {
        ui->reqAmount->setDisplayUnit(model->getOptionsModel()->getDisplayUnit());
    }
}

void ReceiveCoinsDialog::on_receiveButton_clicked()
{
    if(!model || !model->getOptionsModel() || !model->getAddressTableModel() || !model->getRecentRequestsTableModel())
        return;

    QString address;
    QString label = ui->reqLabel->text();
    if(ui->reuseAddress->isChecked())
    {
        /* Choose existing receiving address */
        AddressBookPage dlg(platformStyle, AddressBookPage::ForSelection, AddressBookPage::ReceivingTab, this);
        dlg.setModel(model->getAddressTableModel());
        if(dlg.exec())
        {
            address = dlg.getReturnValue();
            if(label.isEmpty()) /* If no label provided, use the previously used label */
            {
                label = model->getAddressTableModel()->labelForAddress(address);
            }
        } else {
            return;
        }
    } else {
        /* Generate new receiving address */
        address = model->getAddressTableModel()->addRow(AddressTableModel::Receive, label, "");
    }
    SendCoinsRecipient info(address, label,
        ui->reqAmount->value(), ui->reqMessage->text());
    ReceiveRequestDialog *dialog = new ReceiveRequestDialog(this);
    dialog->setAttribute(Qt::WA_DeleteOnClose);
    dialog->setModel(model->getOptionsModel());
    dialog->setInfo(info);
    dialog->show();
    clear();

    /* Store request for later reference */
    model->getRecentRequestsTableModel()->addNewRequest(info);
}

void ReceiveCoinsDialog::on_recentRequestsView_doubleClicked(const QModelIndex &index)
{
    const RecentRequestsTableModel *submodel = model->getRecentRequestsTableModel();
    ReceiveRequestDialog *dialog = new ReceiveRequestDialog(this);
    dialog->setModel(model->getOptionsModel());
    dialog->setInfo(submodel->entry(index.row()).recipient);
    dialog->setAttribute(Qt::WA_DeleteOnClose);
    dialog->show();
}

void ReceiveCoinsDialog::recentRequestsView_selectionChanged(const QItemSelection &selected, const QItemSelection &deselected)
{
    // Enable Show/Remove buttons only if anything is selected.
    bool enable = !ui->recentRequestsView->selectionModel()->selectedRows().isEmpty();
    ui->showRequestButton->setEnabled(enable);
    ui->removeRequestButton->setEnabled(enable);
}

void ReceiveCoinsDialog::on_showRequestButton_clicked()
{
    if(!model || !model->getRecentRequestsTableModel() || !ui->recentRequestsView->selectionModel())
        return;
    QModelIndexList selection = ui->recentRequestsView->selectionModel()->selectedRows();

    Q_FOREACH (const QModelIndex& index, selection) {
        on_recentRequestsView_doubleClicked(index);
    }
}

void ReceiveCoinsDialog::on_removeRequestButton_clicked()
{
    if(!model || !model->getRecentRequestsTableModel() || !ui->recentRequestsView->selectionModel())
        return;
    QModelIndexList selection = ui->recentRequestsView->selectionModel()->selectedRows();
    if(selection.empty())
        return;
    // correct for selection mode ContiguousSelection
    QModelIndex firstIndex = selection.at(0);
    model->getRecentRequestsTableModel()->removeRows(firstIndex.row(), selection.length(), firstIndex.parent());
}

// We override the virtual resizeEvent of the QWidget to adjust tables column
// sizes as the tables width is proportional to the dialogs width.
void ReceiveCoinsDialog::resizeEvent(QResizeEvent *event)
{
    QWidget::resizeEvent(event);
    columnResizingFixer->stretchColumnWidth(RecentRequestsTableModel::Message);
}

void ReceiveCoinsDialog::keyPressEvent(QKeyEvent *event)
{
    if (event->key() == Qt::Key_Return)
    {
        // press return -> submit form
        if (ui->reqLabel->hasFocus() || ui->reqAmount->hasFocus() || ui->reqMessage->hasFocus())
        {
            event->ignore();
            on_receiveButton_clicked();
            return;
        }
    }

    this->QDialog::keyPressEvent(event);
}

// copy column of selected row to clipboard
void ReceiveCoinsDialog::copyColumnToClipboard(int column)
{
    if(!model || !model->getRecentRequestsTableModel() || !ui->recentRequestsView->selectionModel())
        return;
    QModelIndexList selection = ui->recentRequestsView->selectionModel()->selectedRows();
    if(selection.empty())
        return;
    // correct for selection mode ContiguousSelection
    QModelIndex firstIndex = selection.at(0);
    GUIUtil::setClipboard(model->getRecentRequestsTableModel()->data(firstIndex.child(firstIndex.row(), column), Qt::EditRole).toString());
}

// context menu
void ReceiveCoinsDialog::showMenu(const QPoint &point)
{
    if(!model || !model->getRecentRequestsTableModel() || !ui->recentRequestsView->selectionModel())
        return;
    QModelIndexList selection = ui->recentRequestsView->selectionModel()->selectedRows();
    if(selection.empty())
        return;
    contextMenu->exec(QCursor::pos());
}

// context menu action: copy label
void ReceiveCoinsDialog::copyLabel()
{
    copyColumnToClipboard(RecentRequestsTableModel::Label);
}

// context menu action: copy message
void ReceiveCoinsDialog::copyMessage()
{
    copyColumnToClipboard(RecentRequestsTableModel::Message);
}

// context menu action: copy amount
void ReceiveCoinsDialog::copyAmount()
{
    copyColumnToClipboard(RecentRequestsTableModel::Amount);
}<|MERGE_RESOLUTION|>--- conflicted
+++ resolved
@@ -29,34 +29,19 @@
     platformStyle(platformStyle)
 {
     ui->setupUi(this);
-<<<<<<< HEAD
     QString theme = GUIUtil::getThemeName();
     
-#ifdef Q_OS_MAC // Icons on push buttons are very uncommon on Mac
-    ui->clearButton->setIcon(QIcon());
-    ui->receiveButton->setIcon(QIcon());
-    ui->showRequestButton->setIcon(QIcon());
-    ui->removeRequestButton->setIcon(QIcon());
-#else
-    ui->clearButton->setIcon(QIcon(":/icons/" + theme + "/remove"));
-    ui->receiveButton->setIcon(QIcon(":/icons/" + theme + "/receiving_addresses"));
-    ui->showRequestButton->setIcon(QIcon(":/icons/" + theme + "/edit"));
-    ui->removeRequestButton->setIcon(QIcon(":/icons/" + theme + "/remove"));
-#endif
-=======
-
     if (!platformStyle->getImagesOnButtons()) {
         ui->clearButton->setIcon(QIcon());
         ui->receiveButton->setIcon(QIcon());
         ui->showRequestButton->setIcon(QIcon());
         ui->removeRequestButton->setIcon(QIcon());
     } else {
-        ui->clearButton->setIcon(platformStyle->SingleColorIcon(":/icons/remove"));
-        ui->receiveButton->setIcon(platformStyle->SingleColorIcon(":/icons/receiving_addresses"));
-        ui->showRequestButton->setIcon(platformStyle->SingleColorIcon(":/icons/edit"));
-        ui->removeRequestButton->setIcon(platformStyle->SingleColorIcon(":/icons/remove"));
-    }
->>>>>>> 86755bc8
+        ui->clearButton->setIcon(QIcon(":/icons/" + theme + "/remove"));
+        ui->receiveButton->setIcon(QIcon(":/icons/" + theme + "/receiving_addresses"));
+        ui->showRequestButton->setIcon(QIcon(":/icons/" + theme + "/edit"));
+        ui->removeRequestButton->setIcon(QIcon(":/icons/" + theme + "/remove"));
+    }
 
     // context menu actions
     QAction *copyLabelAction = new QAction(tr("Copy label"), this);
