--- conflicted
+++ resolved
@@ -1,11 +1,6 @@
-<<<<<<< HEAD
-// Copyright (c) 2011-2014 The Bitcoin developers
-// Copyright (c) 2014-2015 The Dash developers
-// Distributed under the MIT/X11 software license, see the accompanying
-=======
 // Copyright (c) 2011-2015 The Bitcoin Core developers
+// Copyright (c) 2014-2016 The Dash Core developers
 // Distributed under the MIT software license, see the accompanying
->>>>>>> 86755bc8
 // file COPYING or http://www.opensource.org/licenses/mit-license.php.
 
 #include "overviewpage.h"
@@ -30,25 +25,17 @@
 #include <QSettings>
 #include <QTimer>
 
-<<<<<<< HEAD
-#define DECORATION_SIZE 48
 #define ICON_OFFSET 16
-=======
 #define DECORATION_SIZE 54
->>>>>>> 86755bc8
 #define NUM_ITEMS 5
 
 class TxViewDelegate : public QAbstractItemDelegate
 {
     Q_OBJECT
 public:
-<<<<<<< HEAD
-    TxViewDelegate(): QAbstractItemDelegate(), unit(BitcoinUnits::DASH)
-=======
     TxViewDelegate(const PlatformStyle *platformStyle):
-        QAbstractItemDelegate(), unit(BitcoinUnits::BTC),
+        QAbstractItemDelegate(), unit(BitcoinUnits::DASH),
         platformStyle(platformStyle)
->>>>>>> 86755bc8
     {
 
     }
@@ -145,9 +132,10 @@
     filter(0)
 {
     ui->setupUi(this);
+    QString theme = GUIUtil::getThemeName();
 
     // use a SingleColorIcon for the "out of sync warning" icon
-    QIcon icon = platformStyle->SingleColorIcon(":/icons/warning");
+    QIcon icon = QIcon(":/icons/" + theme + "/warning");
     icon.addPixmap(icon.pixmap(QSize(64,64), QIcon::Normal), QIcon::Disabled); // also set the disabled icon because we are using a disabled QPushButton to work around missing HiDPI support of QLabel (https://bugreports.qt.io/browse/QTBUG-42503)
     ui->labelTransactionsStatus->setIcon(icon);
     ui->labelWalletStatus->setIcon(icon);
@@ -160,12 +148,11 @@
 
     connect(ui->listTransactions, SIGNAL(clicked(QModelIndex)), this, SLOT(handleTransactionClicked(QModelIndex)));
 
-<<<<<<< HEAD
 
     // init "out of sync" warning labels
-    ui->labelWalletStatus->setText("(" + tr("out of sync") + ")");
-    ui->labelDarksendSyncStatus->setText("(" + tr("out of sync") + ")");
-    ui->labelTransactionsStatus->setText("(" + tr("out of sync") + ")");
+//    ui->labelWalletStatus->setText("(" + tr("out of sync") + ")");
+//    ui->labelDarksendSyncStatus->setText("(" + tr("out of sync") + ")");
+//    ui->labelTransactionsStatus->setText("(" + tr("out of sync") + ")");
 
     if(fLiteMode){
         ui->frameDarksend->setVisible(false);
@@ -187,8 +174,6 @@
         }
     }
 
-=======
->>>>>>> 86755bc8
     // start with displaying the "out of sync" warnings
     showOutOfSyncWarning(true);
 }
